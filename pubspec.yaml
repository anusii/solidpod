name: solidpod
description: Support easy access to data stored on Solid Pod servers.
version: 0.5.13
homepage: https://github.com/anusii/solidpod

environment:
  sdk: ">=3.2.3 <4.0.0"
  flutter: ">=1.17.0"

dependencies:
  crypto: ^3.0.3
  encrypt: ^5.0.3
  fast_rsa: ^3.6.1
  flutter:
    sdk: flutter
  flutter_form_builder: ^9.2.1
  flutter_secure_storage: ^9.0.0
  flutter_svg: ^2.0.5
  form_builder_validators: ^9.1.0
  http: ^1.1.2
  intl: ^0.18.0
  jwt_decoder: ^2.0.1
  loading_indicator: ^3.1.1
  package_info_plus: ^5.0.1
  path: ^1.9.0
  rdflib: ^0.2.8
<<<<<<< HEAD
  solid_auth: ^0.1.17  # solid-auth can get working refreshed access token since version 0.1.17
=======
  solid_auth: ^0.1.17  # solid-auth updated the token refreshing API since version 0.1.17
>>>>>>> 328d4236
  solid_encrypt: ^0.1.10
  url_launcher: ^6.2.4

dev_dependencies:
  build_runner: ^2.4.8
  custom_lint: ^0.6.2
  dart_code_metrics:
    git:
      url: https://github.com/anusii/dart-code-metrics.git
      ref: main
  flutter_lints: ^3.0.1
  flutter_test:
    sdk: flutter
  # Not yet use solid-lints. It requires analyze 6.2.0 and
  # dart-code-metrics fails.
  # solid_lints: ^0.1.1
  ubuntu_lints: ^0.3.0

# TODO 20240417 gjw We will want to get rid of these eventually. For
# example, even though intl 0.18.0 is otherwise required, we override
# with 0.19.0 to suit some package (SOMEONE FORGOT TO DOCUMENT WHY -
# PLEASE). But the apps need to also override it, which is really
# ugly. Maybe for file as well? WHY IS IT OVERRIDEN PLEASE.

dependency_overrides:
  file: ^7.0.0
  intl: ^0.19.0  # solid-auth depends on intl-0.19.0

flutter:
  assets:
    - assets/images/default_image.jpg
    - assets/images/default_logo.png<|MERGE_RESOLUTION|>--- conflicted
+++ resolved
@@ -24,11 +24,7 @@
   package_info_plus: ^5.0.1
   path: ^1.9.0
   rdflib: ^0.2.8
-<<<<<<< HEAD
-  solid_auth: ^0.1.17  # solid-auth can get working refreshed access token since version 0.1.17
-=======
   solid_auth: ^0.1.17  # solid-auth updated the token refreshing API since version 0.1.17
->>>>>>> 328d4236
   solid_encrypt: ^0.1.10
   url_launcher: ^6.2.4
 
