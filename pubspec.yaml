name: solidpod
description: Support easy access to data stored on Solid Pod servers.
version: 0.5.40
homepage: https://github.com/anusii/solidpod

environment:
  sdk: '>=3.2.3 <4.0.0'
  flutter: '>=1.17.0'

dependencies:
  crypto: ^3.0.3
  encrypt: ^5.0.3
  fast_rsa: ^3.6.1
  flutter:
    sdk: flutter
  flutter_form_builder: ^9.2.1
  flutter_secure_storage: ^9.2.1
  flutter_svg: ^2.0.5
  form_builder_validators: ^9.1.0
  http: ^1.1.2
  intl: ^0.18.0
  jwt_decoder: ^2.0.1
  loading_indicator: ^3.1.1
  package_info_plus: ^8.0.0
  path: ^1.9.0
  pointycastle: ^3.9.1
<<<<<<< HEAD
  rdflib: ^0.2.8
  riverpod: ^2.5.1
  solid_auth: ^0.1.17 # solid-auth updated the token refreshing API since version 0.1.17
=======
  rdflib: ^0.2.10
  solid_auth: ^0.1.18 # solid-auth updated the token refreshing API since version 0.1.17
>>>>>>> c900361b
  url_launcher: ^6.2.4

dev_dependencies:
  build_runner: ^2.4.8
  custom_lint: ^0.6.2
  dart_code_metrics:
    git:
      url: https://github.com/anusii/dart-code-metrics.git
      ref: dev
  flutter_lints: ^3.0.1
  flutter_test:
    sdk: flutter
  # Not yet use solid-lints. It requires analyze 6.2.0 and
  # dart-code-metrics fails.
  # solid_lints: ^0.1.1
  ubuntu_lints: ^0.3.0

# TODO 20240417 gjw We will want to get rid of these eventually. For
# example, even though intl 0.18.0 is otherwise required, we override
# with 0.19.0 to suit some package (SOMEONE FORGOT TO DOCUMENT WHY -
# PLEASE). But the apps need to also override it, which is really
# ugly. Maybe for file as well? WHY IS IT OVERRIDEN PLEASE.

dependency_overrides:
  file: ^7.0.0
  intl: ^0.19.0 # solid-auth depends on intl-0.19.0

flutter:
  assets:
    - assets/images/default_image.jpg
    - assets/images/default_logo.png<|MERGE_RESOLUTION|>--- conflicted
+++ resolved
@@ -24,14 +24,9 @@
   package_info_plus: ^8.0.0
   path: ^1.9.0
   pointycastle: ^3.9.1
-<<<<<<< HEAD
-  rdflib: ^0.2.8
+  rdflib: ^0.2.10
   riverpod: ^2.5.1
-  solid_auth: ^0.1.17 # solid-auth updated the token refreshing API since version 0.1.17
-=======
-  rdflib: ^0.2.10
   solid_auth: ^0.1.18 # solid-auth updated the token refreshing API since version 0.1.17
->>>>>>> c900361b
   url_launcher: ^6.2.4
 
 dev_dependencies:
