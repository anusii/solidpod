<<<<<<< HEAD
name: solid
description: Support access to a Solid server for securing personal online data.
version: 0.3.1+8
homepage: https://github.com/anusii/solid
=======
name: solidpod
description: Support Solid Pod servers.
version: 0.4.0+13
homepage: https://github.com/anusii/solidpod
>>>>>>> 53fe3e70

environment:
  sdk: '>=3.2.3 <4.0.0'
  flutter: '>=1.17.0'

dependencies:
  crypto: ^3.0.3
  encrypt: ^5.0.3
  fast_rsa: ^3.6.1
  flutter:
    sdk: flutter
  flutter_form_builder: ^9.1.0
  flutter_secure_storage: ^9.0.0
  flutter_svg: ^2.0.5
  form_builder_validators: ^9.0.0
  http: ^1.1.2
  jwt_decoder: ^2.0.1
  loading_indicator: ^3.1.1
  markdown_editor_plus: ^0.2.13
  package_info_plus: ^5.0.1
  rdflib: ^0.2.8
  solid_auth: ^0.1.13
  solid_encrypt: ^0.1.10
  url_launcher: ^6.2.4

dev_dependencies:
  dart_code_metrics:
    git:
      url: https://github.com/anusii/dart-code-metrics.git
      ref: main
  flutter_lints: ^3.0.1
  flutter_test:
    sdk: flutter
  # Not yet use solid-lints. It requires analyze 6.2.0 and
  # dart-code-metrics fails.
  # solid_lints: ^0.1.1
  ubuntu_lints: ^0.3.0

# For information on the generic Dart part of this file, see the
# following page: https://dart.dev/tools/pub/pubspec

# The following section is specific to Flutter packages.

flutter:
  # To add assets to your package, add an assets section, like this:

  assets:
    - assets/images/default_image.jpg
    - assets/images/default_logo.png
  #  - assets/images/default_logo.png
  #   - images/a_dot_burr.jpeg
  #   - images/a_dot_ham.jpeg

  # For details regarding assets in packages, see
  # https://flutter.dev/assets-and-images/#from-packages
  #
  # An image asset can refer to one or more resolution-specific "variants", see
  # https://flutter.dev/assets-and-images/#resolution-aware

  # To add custom fonts to your package, add a fonts section here,
  # in this "flutter" section. Each entry in this list should have a
  # "family" key with the font family name, and a "fonts" key with a
  # list giving the asset and other descriptors for the font. For
  # example:
  # fonts:
  #   - family: Schyler
  #     fonts:
  #       - asset: fonts/Schyler-Regular.ttf
  #       - asset: fonts/Schyler-Italic.ttf
  #         style: italic
  #   - family: Trajan Pro
  #     fonts:
  #       - asset: fonts/TrajanPro.ttf
  #       - asset: fonts/TrajanPro_Bold.ttf
  #         weight: 700
  #
  # For details regarding fonts in packages, see
  # https://flutter.dev/custom-fonts/#from-packages<|MERGE_RESOLUTION|>--- conflicted
+++ resolved
@@ -1,14 +1,7 @@
-<<<<<<< HEAD
-name: solid
-description: Support access to a Solid server for securing personal online data.
-version: 0.3.1+8
-homepage: https://github.com/anusii/solid
-=======
 name: solidpod
 description: Support Solid Pod servers.
 version: 0.4.0+13
 homepage: https://github.com/anusii/solidpod
->>>>>>> 53fe3e70
 
 environment:
   sdk: '>=3.2.3 <4.0.0'
