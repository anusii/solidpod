--- conflicted
+++ resolved
@@ -1,13 +1,7 @@
 name: solid
-<<<<<<< HEAD
 description: Support access to a Solid server for securing personal online data.
 version: 0.0.1
 homepage: https://github.com/anusii/solid
-=======
-description: A new Flutter package project.
-version: 0.0.2
-homepage:
->>>>>>> a8b59ac5
 
 environment:
   sdk: '>=3.2.3 <4.0.0'
