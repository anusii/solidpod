--- conflicted
+++ resolved
@@ -10,7 +10,6 @@
 dependencies:
   flutter:
     sdk: flutter
-<<<<<<< HEAD
   http: ^1.1.2
   jwt_decoder: ^2.0.1
   loading_indicator: ^3.1.1
@@ -18,10 +17,6 @@
   package_info_plus: ^5.0.1
   rdflib: ^0.2.8
   solid_auth: ^0.1.13
-  url_launcher: ^6.2.2
-=======
->>>>>>> e0cc1ca3
-
   url_launcher: ^6.2.2
     
 dev_dependencies:
