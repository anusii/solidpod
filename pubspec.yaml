name: solidpod
description: Support Solid Pod servers.
version: 0.4.0+14
homepage: https://github.com/anusii/solidpod

environment:
  sdk: ">=3.2.3 <4.0.0"
  flutter: ">=1.17.0"

dependencies:
  crypto: ^3.0.3
  encrypt: ^5.0.3
  fast_rsa: ^3.6.1
  flutter:
    sdk: flutter
<<<<<<< HEAD
  flutter_riverpod: ^2.5.1
  flutter_secure_storage: ^9.0.0
=======
  flutter_form_builder: ^9.2.1
  flutter_secure_storage: ^9.0.0
  flutter_svg: ^2.0.5
  form_builder_validators: ^9.1.0
>>>>>>> bae8e6c7
  http: ^1.1.2
  intl: ^0.18.0
  jwt_decoder: ^2.0.1
  loading_indicator: ^3.1.1
  markdown_editor_plus: ^0.2.13
  package_info_plus: ^5.0.1
<<<<<<< HEAD
  riverpod_annotation: ^2.3.5
=======
  rdflib: ^0.2.8
>>>>>>> bae8e6c7
  solid_auth: ^0.1.13
  solid_encrypt: ^0.1.10
  url_launcher: ^6.2.4

dev_dependencies:
  build_runner: ^2.4.8
  custom_lint: ^0.6.2
  dart_code_metrics:
    git:
      url: https://github.com/anusii/dart-code-metrics.git
      ref: main
  flutter_lints: ^3.0.1
  flutter_test:
    sdk: flutter
  # Not yet use solid-lints. It requires analyze 6.2.0 and
  # dart-code-metrics fails.
  # solid_lints: ^0.1.1
  riverpod_generator: ^2.4.0
  ubuntu_lints: ^0.3.0

dependency_overrides:
  file: ^7.0.0

# For information on the generic Dart part of this file, see the
# following page: https://dart.dev/tools/pub/pubspec

# The following section is specific to Flutter packages.

flutter:
  # To add assets to your package, add an assets section, like this:

  assets:
    - assets/images/default_image.jpg
    - assets/images/default_logo.png
  #  - assets/images/default_logo.png
  #   - images/a_dot_burr.jpeg
  #   - images/a_dot_ham.jpeg

  # For details regarding assets in packages, see
  # https://flutter.dev/assets-and-images/#from-packages
  #
  # An image asset can refer to one or more resolution-specific "variants", see
  # https://flutter.dev/assets-and-images/#resolution-aware

  # To add custom fonts to your package, add a fonts section here,
  # in this "flutter" section. Each entry in this list should have a
  # "family" key with the font family name, and a "fonts" key with a
  # list giving the asset and other descriptors for the font. For
  # example:
  # fonts:
  #   - family: Schyler
  #     fonts:
  #       - asset: fonts/Schyler-Regular.ttf
  #       - asset: fonts/Schyler-Italic.ttf
  #         style: italic
  #   - family: Trajan Pro
  #     fonts:
  #       - asset: fonts/TrajanPro.ttf
  #       - asset: fonts/TrajanPro_Bold.ttf
  #         weight: 700
  #
  # For details regarding fonts in packages, see
  # https://flutter.dev/custom-fonts/#from-packages<|MERGE_RESOLUTION|>--- conflicted
+++ resolved
@@ -13,26 +13,17 @@
   fast_rsa: ^3.6.1
   flutter:
     sdk: flutter
-<<<<<<< HEAD
-  flutter_riverpod: ^2.5.1
-  flutter_secure_storage: ^9.0.0
-=======
   flutter_form_builder: ^9.2.1
   flutter_secure_storage: ^9.0.0
   flutter_svg: ^2.0.5
   form_builder_validators: ^9.1.0
->>>>>>> bae8e6c7
   http: ^1.1.2
   intl: ^0.18.0
   jwt_decoder: ^2.0.1
   loading_indicator: ^3.1.1
   markdown_editor_plus: ^0.2.13
   package_info_plus: ^5.0.1
-<<<<<<< HEAD
-  riverpod_annotation: ^2.3.5
-=======
   rdflib: ^0.2.8
->>>>>>> bae8e6c7
   solid_auth: ^0.1.13
   solid_encrypt: ^0.1.10
   url_launcher: ^6.2.4
