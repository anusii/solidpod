--- conflicted
+++ resolved
@@ -8,11 +8,8 @@
 
 ## 0.6 Future Release
 
-<<<<<<< HEAD
-=======
 + Add a logout popup for user to logging out. [0.5.19]
 + Add a changekeyPopup widget to open a popup window for changing the key. [0.5.18]
->>>>>>> e1fecae0
 + Remove TTL string generation function which should be app specific [0.5.17]
 + Add writePod function and refactor (some part of) the code base [0.5.16]
 + Use the updated token refreshing API from solid-auth-0.1.17 [0.5.15]
