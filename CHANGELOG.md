--- conflicted
+++ resolved
@@ -8,11 +8,8 @@
 
 ## 0.6 Future Release
 
-<<<<<<< HEAD
-+ Replace hardcoded code after clicking the logout button. [0.5.9]
-=======
++ Replace hardcoded code after clicking the logout button. [0.5.10]
 + Update README for publication [0.5.9]
->>>>>>> 6471bd8f
 + Swap the position of the buttons on the initialisePod() page. [0.5.8]
 + Redesign the initialisePod() page. [0.5.7]
 + Save and retrieve auth data into/from secure storage. [0.5.6]
