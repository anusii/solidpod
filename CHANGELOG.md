--- conflicted
+++ resolved
@@ -8,13 +8,10 @@
 
 ## 0.6 Future Release
 
-<<<<<<< HEAD
-+ add ButtonStyle class(data structure) to make all buttons customisable [0.5.9]
-=======
++ add ButtonStyle class(data structure) to make all buttons customisable [0.5.12]
 + Replace  keypod component with navigator pop. [0.5.11]
 + Replace hardcoded code after clicking the logout button. [0.5.10]
 + Update README for publication [0.5.9]
->>>>>>> 75213b1d
 + Swap the position of the buttons on the initialisePod() page. [0.5.8]
 + Redesign the initialisePod() page. [0.5.7]
 + Save and retrieve auth data into/from secure storage. [0.5.6]
