/// Common constants used across the package.
///
// Time-stamp: <Friday 2024-02-16 10:59:10 +1100 Graham Williams>
///
/// Copyright (C) 2024, Software Innovation Institute, ANU.
///
/// Licensed under the MIT License (the "License").
///
/// License: https://choosealicense.com/licenses/mit/.
//
// Permission is hereby granted, free of charge, to any person obtaining a copy
// of this software and associated documentation files (the "Software"), to deal
// in the Software without restriction, including without limitation the rights
// to use, copy, modify, merge, publish, distribute, sublicense, and/or sell
// copies of the Software, and to permit persons to whom the Software is
// furnished to do so, subject to the following conditions:
//
// The above copyright notice and this permission notice shall be included in
// all copies or substantial portions of the Software.
//
// THE SOFTWARE IS PROVIDED "AS IS", WITHOUT WARRANTY OF ANY KIND, EXPRESS OR
// IMPLIED, INCLUDING BUT NOT LIMITED TO THE WARRANTIES OF MERCHANTABILITY,
// FITNESS FOR A PARTICULAR PURPOSE AND NONINFRINGEMENT. IN NO EVENT SHALL THE
// AUTHORS OR COPYRIGHT HOLDERS BE LIABLE FOR ANY CLAIM, DAMAGES OR OTHER
// LIABILITY, WHETHER IN AN ACTION OF CONTRACT, TORT OR OTHERWISE, ARISING FROM,
// OUT OF OR IN CONNECTION WITH THE SOFTWARE OR THE USE OR OTHER DEALINGS IN THE
// SOFTWARE.
///
/// Authors: Anushka Vidanage

library;

<<<<<<< HEAD
=======
import 'package:flutter_secure_storage/flutter_secure_storage.dart';

/// Length limit for long strings for a screen.

const int longStrLength = 12;

>>>>>>> b4b74096
/// String terms used for files created and used inside a POD.

const String encKeyFile = 'enc-keys.ttl';
const String pubKeyFile = 'public-key.ttl';
const String indKeyFile = 'ind-keys.ttl';
const String permLogFile = 'permissions-log.ttl';

const String sharingDir = 'sharing';
const String sharedDir = 'shared';
const String encDir = 'encryption';
const String logsDir = 'logs';

/// String terms used as predicates in ttl files.

const String profCard = 'profile/card#me';
const String ivPred = 'iv';
const String titlePred = 'title';
const String prvKeyPred = 'prvKey';
const String pubKeyPred = 'pubKey';
const String encKeyPred = 'encKey';
// const String pathPred = 'path';
// const String sessionKeyPred = 'sessionKey';
// const String createdDateTimePred = 'createdDateTime';
// const String modifiedDateTimePred = 'modifiedDateTime';
// const String noteTitlePred = 'noteTitle';
// const String encNoteContentPred = 'encNoteContent';
// const String noteFileNamePrefix = 'note-';

/// String link variables used in files generation process for defining ttl
/// file content.

const String appsTerms = 'https://solidcommunity.au/predicates/terms#';
const String terms = 'http://purl.org/dc/terms/';
const String acl = 'http://www.w3.org/ns/auth/acl#';
const String foaf = 'http://xmlns.com/foaf/0.1/';
const String appsFile = 'https://solidcommunity.au/predicates/file#';
const String appsLogId = 'https://solidcommunity.au/predicates/logid#';
<<<<<<< HEAD
// const String solid = 'http://www.w3.org/ns/solid/terms#';
=======
const String solid = 'http://www.w3.org/ns/solid/terms#';

/// Initialize a constant instance of FlutterSecureStorage for secure data storage.
/// This instance provides encrypted storage to securely store key-value pairs.

FlutterSecureStorage secureStorage = const FlutterSecureStorage();
>>>>>>> b4b74096
<|MERGE_RESOLUTION|>--- conflicted
+++ resolved
@@ -30,15 +30,12 @@
 
 library;
 
-<<<<<<< HEAD
-=======
 import 'package:flutter_secure_storage/flutter_secure_storage.dart';
 
 /// Length limit for long strings for a screen.
 
 const int longStrLength = 12;
 
->>>>>>> b4b74096
 /// String terms used for files created and used inside a POD.
 
 const String encKeyFile = 'enc-keys.ttl';
@@ -76,13 +73,9 @@
 const String foaf = 'http://xmlns.com/foaf/0.1/';
 const String appsFile = 'https://solidcommunity.au/predicates/file#';
 const String appsLogId = 'https://solidcommunity.au/predicates/logid#';
-<<<<<<< HEAD
 // const String solid = 'http://www.w3.org/ns/solid/terms#';
-=======
-const String solid = 'http://www.w3.org/ns/solid/terms#';
 
 /// Initialize a constant instance of FlutterSecureStorage for secure data storage.
 /// This instance provides encrypted storage to securely store key-value pairs.
 
-FlutterSecureStorage secureStorage = const FlutterSecureStorage();
->>>>>>> b4b74096
+FlutterSecureStorage secureStorage = const FlutterSecureStorage();