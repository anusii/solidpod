/// Constants defined in the Web Access Control specification.
/// https://solidproject.org/TR/wac
///
/// Copyright (C) 2024, Software Innovation Institute, ANU.
///
/// Licensed under the MIT License (the "License").
///
/// License: https://choosealicense.com/licenses/mit/.
//
// Permission is hereby granted, free of charge, to any person obtaining a copy
// of this software and associated documentation files (the "Software"), to deal
// in the Software without restriction, including without limitation the rights
// to use, copy, modify, merge, publish, distribute, sublicense, and/or sell
// copies of the Software, and to permit persons to whom the Software is
// furnished to do so, subject to the following conditions:
//
// The above copyright notice and this permission notice shall be included in
// all copies or substantial portions of the Software.
//
// THE SOFTWARE IS PROVIDED "AS IS", WITHOUT WARRANTY OF ANY KIND, EXPRESS OR
// IMPLIED, INCLUDING BUT NOT LIMITED TO THE WARRANTIES OF MERCHANTABILITY,
// FITNESS FOR A PARTICULAR PURPOSE AND NONINFRINGEMENT. IN NO EVENT SHALL THE
// AUTHORS OR COPYRIGHT HOLDERS BE LIABLE FOR ANY CLAIM, DAMAGES OR OTHER
// LIABILITY, WHETHER IN AN ACTION OF CONTRACT, TORT OR OTHERWISE, ARISING FROM,
// OUT OF OR IN CONNECTION WITH THE SOFTWARE OR THE USE OR OTHER DEALINGS IN THE
// SOFTWARE.
///
/// Authors: Dawei Chen, Anushka Vidanage

library;

import 'package:rdflib/rdflib.dart' show Namespace, URIRef;
import 'package:solidpod/src/solid/constants/common.dart'
    show
        acl,
        agentClassPred,
        agentGroupPred,
        agentPred,
        foaf,
        rdf,
        terms,
        vcard;
import 'package:solidpod/src/solid/constants/schema.dart'
    show NS, aclNS, appsTerms, solidTermsNS, termsNS, vcardNS;
import 'package:solidpod/src/solid/utils/rdf.dart';

/// Namespace of the file itself
final NS thisFile = (prefix: '', ns: Namespace(ns: '#'));

/// URI of the directory itself
final thisDir = URIRef('./');

/// Namespaces to bind

final bindAclNamespaces = {
  thisFile.prefix: thisFile.ns,
  aclNS.prefix: aclNS.ns,
  // foafNS.prefix: foafNS.ns, // already binded in rdflib
  // rdfNS.prefix: rdfNS.ns // already binded in rdflib
};

/// TODO:av - Move the class Predicate to a common location and
/// add all the other relavant predicates

/// Predicates for web access control

enum AclPredicate {
  /// Predicate of acl:Authorization
  aclRdfType('${rdf}type'),

  /// Operations the agents can perform on a resource
  aclMode('${acl}mode'),

  /// Vcard group predicate
  vcardGroup('${vcard}Group'),

  /// Vcard has member predicate
  vcardHasMember('${vcard}hasMember'),

  /// Personal profile document predicate
  personalDocument('${foaf}PersonalProfileDocument'),

  /// Title predicate
  title('${terms}title'),

  /// The resource to which access is being granted
  accessTo('${acl}accessTo'),

  /// The container resource whose Authorization can be applied to
  /// a resource lower in the collection hierarchy,
  /// i.e., inheriting the authorizations
  defaultAccess('${acl}default'),

  /// An agent being given access permission
  agent('${acl}agent'),

  /// A class of agents being given access permission
  agentClass('${acl}agentClass'),

  /// A group of agents being given access permission
  agentGroup('${acl}agentGroup'),

  /// Origin of an HTTP request being given access permission
  origin('${acl}origin'),

  /// The owner of a resource
  owner('${acl}owner');

  /// Generative enum constructor
  const AclPredicate(this._value);

  /// String value of access predicate
  final String _value;

  /// Return the URIRef of predicate
  URIRef get uriRef => URIRef(_value);

  /// Return the string of predicate
  String get value => _value;
}

/// Mode of access to a resource

enum AccessMode {
  /// Read access
  read('Read', 'permission to read the content of the shared file'),

  /// Write access
  write('Write',
      'permission to add/delete/modify content to/from the shared file'),

  /// Control access: read and write access to the ACL file
  control('Control',
      'permission to alter the access permission to the shared file'),

  /// Append data (a type of write)
  append('Append',
      'permission to add content but not remove or modify content from the shared file');

  /// Constructor
  const AccessMode(this._value, this._description);

  /// String value of the access type
  final String _value;

  /// String value of the access type
  final String _description;

  /// Return the URIRef
  URIRef get uriRef => URIRef('$acl$_value');

  /// Return the mode
  String get mode => _value;

  /// Return the description of access mode
  String get description => _description;
}

/// Return access mode based on a given String value
AccessMode getAccessMode(String mode) {
  switch (mode.toLowerCase()) {
    case 'read':
      return AccessMode.read;
    case 'write':
      return AccessMode.write;
    case 'control':
      return AccessMode.control;
    default:
      return AccessMode.append;
  }
}

/// Type of access recipient to a resource

enum RecipientType {
  /// Public
  public('Public'),

  /// Authenticated users
  authUser('Authenticated Users'),

  /// Individual WebID
  individual('Individual'),

  /// Group of WebIDs
  group('Group'),

  /// No recipient
  none('');

  /// Constructor
  const RecipientType(this._value);

  /// String value of the recipient type
  final String _value;

  /// Return type
  String get type => _value;
}

/// Get agent types as a human readable string
RecipientType getRecipientType(String agentType, String receiverUri) {
  late RecipientType recipientType;

  if (agentType == agentPred) {
    recipientType = RecipientType.individual;
  } else if (agentType == agentGroupPred) {
    recipientType = RecipientType.group;
  } else if (agentType == agentClassPred) {
    if (URIRef(receiverUri) == publicAgent) {
      recipientType = RecipientType.public;
    } else if (URIRef(receiverUri) == authenticatedAgent) {
      recipientType = RecipientType.authUser;
    }
  }
  return recipientType;
}

/// Generate the content of encKeyFile
Future<String> genGroupWebIdTTLStr(List<dynamic> groupWebIdList) async {
  var triples = <URIRef, Map<URIRef, dynamic>>{};
  triples = {
<<<<<<< HEAD
    URIRef('${thisFile.ns.ns}me'): {
      Predicate.aclRdfType.uriRef: Predicate.vcardGroup.uriRef,
      Predicate.vcardHasMember.uriRef: {
=======
    URIRef(thisFile.ns.ns): {
      AclPredicate.aclRdfType.uriRef: AclPredicate.vcardGroup.uriRef,
      AclPredicate.vcardHasMember.uriRef: {
>>>>>>> c0bb2c25
        for (final webId in groupWebIdList) ...{
          URIRef(webId as String),
        },
      },
    }
  };

  final bindNS = {
    thisFile.prefix: thisFile.ns,
    vcardNS.prefix: vcardNS.ns,
  };

  return tripleMapToTurtle(triples, bindNamespaces: bindNS);
}

/// Generate the content of pubKeyFile
Future<String> genUserClassIndKeyTTLStr([List<String>? initialDataList]) async {
  if (initialDataList != null) {
    assert(initialDataList.length == 2);
  }
  var triples = <URIRef, Map<URIRef, dynamic>>{};
  triples = {
<<<<<<< HEAD
    URIRef('${thisFile.ns.ns}me'): {
      Predicate.aclRdfType.uriRef: {
        Predicate.personalDocument.uriRef,
=======
    URIRef(thisFile.ns.ns): {
      AclPredicate.aclRdfType.uriRef: {
        AclPredicate.personalDocument.uriRef,
        AclPredicate.title.uriRef
>>>>>>> c0bb2c25
      },
    },
    if (initialDataList != null) ...{
      URIRef(initialDataList.first): {
        URIRef('${appsTerms}sessionKey'): initialDataList.last,
      }
    }
  };

  final bindNS = {
    thisFile.prefix: thisFile.ns,
    solidTermsNS.prefix: solidTermsNS.ns,
    termsNS.prefix: termsNS.ns,
  };

  return tripleMapToTurtle(triples, bindNamespaces: bindNS);
}

/// Two objects/values for predicate acl:agentClass
/// foaf:Agent for public access
/// acl:AutenticatedAgent for allowing access by authenticated agents

/// Allows access to any agent, i.e., the public
final publicAgent = URIRef('${foaf}Agent');

/// Allows access to any authenticated agent
final authenticatedAgent = URIRef('${acl}AuthenticatedAgent');

// Object representing a group of persons or entities,
// members of a group are usually specified by the hasMember property.
// vcard:Group,

// To include a member in an agent group
// vcard:hasMember';

// An applicable Authorization has the following properties:
// - At least one rdf:type property whose object is acl:Authorization.
// - At least one acl:accessTo or acl:default property value (Access Objects).
// - At least one acl:mode property value (Access Modes).
// - At least one acl:agent, acl:agentGroup, acl:agentClass or acl:origin
//   property value (Access Subjects).

/// Object of rdf:type
final aclAuthorization = URIRef('${acl}Authorization');<|MERGE_RESOLUTION|>--- conflicted
+++ resolved
@@ -220,15 +220,9 @@
 Future<String> genGroupWebIdTTLStr(List<dynamic> groupWebIdList) async {
   var triples = <URIRef, Map<URIRef, dynamic>>{};
   triples = {
-<<<<<<< HEAD
     URIRef('${thisFile.ns.ns}me'): {
       Predicate.aclRdfType.uriRef: Predicate.vcardGroup.uriRef,
       Predicate.vcardHasMember.uriRef: {
-=======
-    URIRef(thisFile.ns.ns): {
-      AclPredicate.aclRdfType.uriRef: AclPredicate.vcardGroup.uriRef,
-      AclPredicate.vcardHasMember.uriRef: {
->>>>>>> c0bb2c25
         for (final webId in groupWebIdList) ...{
           URIRef(webId as String),
         },
@@ -251,16 +245,9 @@
   }
   var triples = <URIRef, Map<URIRef, dynamic>>{};
   triples = {
-<<<<<<< HEAD
     URIRef('${thisFile.ns.ns}me'): {
       Predicate.aclRdfType.uriRef: {
         Predicate.personalDocument.uriRef,
-=======
-    URIRef(thisFile.ns.ns): {
-      AclPredicate.aclRdfType.uriRef: {
-        AclPredicate.personalDocument.uriRef,
-        AclPredicate.title.uriRef
->>>>>>> c0bb2c25
       },
     },
     if (initialDataList != null) ...{
