/// Function to write data to a private file in PODs.
///
/// Copyright (C) 2024, Software Innovation Institute, ANU.
///
/// Licensed under the MIT License (the "License").
///
/// License: https://choosealicense.com/licenses/mit/.
//
// Permission is hereby granted, free of charge, to any person obtaining a copy
// of this software and associated documentation files (the "Software"), to deal
// in the Software without restriction, including without limitation the rights
// to use, copy, modify, merge, publish, distribute, sublicense, and/or sell
// copies of the Software, and to permit persons to whom the Software is
// furnished to do so, subject to the following conditions:
//
// The above copyright notice and this permission notice shall be included in
// all copies or substantial portions of the Software.
//
// THE SOFTWARE IS PROVIDED "AS IS", WITHOUT WARRANTY OF ANY KIND, EXPRESS OR
// IMPLIED, INCLUDING BUT NOT LIMITED TO THE WARRANTIES OF MERCHANTABILITY,
// FITNESS FOR A PARTICULAR PURPOSE AND NONINFRINGEMENT. IN NO EVENT SHALL THE
// AUTHORS OR COPYRIGHT HOLDERS BE LIABLE FOR ANY CLAIM, DAMAGES OR OTHER
// LIABILITY, WHETHER IN AN ACTION OF CONTRACT, TORT OR OTHERWISE, ARISING FROM,
// OUT OF OR IN CONNECTION WITH THE SOFTWARE OR THE USE OR OTHER DEALINGS IN THE
// SOFTWARE.
///
/// Authors: Dawei Chen

// ignore_for_file: use_build_context_synchronously

library;

import 'dart:core';

import 'package:flutter/material.dart' hide Key;

import 'package:encrypt/encrypt.dart';
import 'package:path/path.dart' as path;

import 'package:solidpod/src/solid/api/rest_api.dart';
import 'package:solidpod/src/solid/common_func.dart';
import 'package:solidpod/src/solid/constants.dart';
import 'package:solidpod/src/solid/utils/key_management.dart';
import 'package:solidpod/src/solid/utils/misc.dart';

/// Write file [fileName] and content [fileContent] to PODs

Future<void> writePod(String fileName, String fileContent, BuildContext context,
    Widget child) async {
  // Write data to file in the data directory
  final filePath = path.join(await getDataDirPath(), fileName);

  await loginIfRequired(context);
<<<<<<< HEAD
  // await initPodsIfRequired(context);
=======
>>>>>>> cdee90c2

  // Get master key for encryption

  final securityKey = await getVerifiedSecurityKey(context, child);
  final masterKey = genMasterKey(securityKey);

  // Check if the file already exists

  final fileUrl = await getFileUrl(filePath);
  final fileExists = await checkResourceExists(fileUrl, true);

  // Reuse the individual key if the file already exists
  late final Key indKey;

  if (fileExists == ResourceStatus.exist) {
    // Delete the existing file

    try {
      await deleteItem(true, filePath);
    } on Exception catch (e) {
      print('Exception: $e');
    }

    // Get (and decrypt) the individual key from ind-key file
    // (the TTL file with encrypted individual keys and IVs)

    final indKeyPath = await getIndKeyPath();
    final indKeyUrl = await getFileUrl(indKeyPath);
    final indKeyMap = await loadPrvTTL(indKeyUrl);
    assert(indKeyMap.containsKey(fileUrl));

    final indKeyIV = IV.fromBase64(indKeyMap![fileUrl][ivPred] as String);
    final encIndKeyStr = indKeyMap[fileUrl][sessionKeyPred] as String;

    indKey = Key.fromBase64(decryptData(encIndKeyStr, masterKey, indKeyIV));
  } else if (fileExists == ResourceStatus.notExist) {
    // Generate individual/session key and its IV

    indKey = genRandIndividualKey();
    final indKeyIV = genRandIV();

    // Encrypt individual Key
    final encIndKeyStr = encryptData(indKey.base64, masterKey, indKeyIV);

    // Add the encrypted individual key and its IV to the ind-key file
    await addIndKey(filePath, encIndKeyStr, indKeyIV);
  } else {
    print('Exception: Unable to determine if file "$filePath" exists');
  }

  // Create file with encrypted data on server

  await createFile(
      filePath, await getEncTTLStr(filePath, fileContent, indKey, genRandIV()));
}<|MERGE_RESOLUTION|>--- conflicted
+++ resolved
@@ -51,10 +51,6 @@
   final filePath = path.join(await getDataDirPath(), fileName);
 
   await loginIfRequired(context);
-<<<<<<< HEAD
-  // await initPodsIfRequired(context);
-=======
->>>>>>> cdee90c2
 
   // Get master key for encryption
 
