/// Utilities for managing keys for data protection.
///
/// Some terminology used in this class are defined as follows:
/// - security key: the string user provides to unlock encrypted data in PODs
/// - master key: the sha256 of the security key
/// - verification key: the sha224 of the security key
/// - individual key: the AES key used to encrypt an individual file
/// - public/private key pair: the RSA key pair for data sharing.
///
/// Copyright (C) 2024, Software Innovation Institute, ANU.
///
/// Licensed under the MIT License (the "License").
///
/// License: https://choosealicense.com/licenses/mit/.
//
// Permission is hereby granted, free of charge, to any person obtaining a copy
// of this software and associated documentation files (the "Software"), to deal
// in the Software without restriction, including without limitation the rights
// to use, copy, modify, merge, publish, distribute, sublicense, and/or sell
// copies of the Software, and to permit persons to whom the Software is
// furnished to do so, subject to the following conditions:
//
// The above copyright notice and this permission notice shall be included in
// all copies or substantial portions of the Software.
//
// THE SOFTWARE IS PROVIDED "AS IS", WITHOUT WARRANTY OF ANY KIND, EXPRESS OR
// IMPLIED, INCLUDING BUT NOT LIMITED TO THE WARRANTIES OF MERCHANTABILITY,
// FITNESS FOR A PARTICULAR PURPOSE AND NONINFRINGEMENT. IN NO EVENT SHALL THE
// AUTHORS OR COPYRIGHT HOLDERS BE LIABLE FOR ANY CLAIM, DAMAGES OR OTHER
// LIABILITY, WHETHER IN AN ACTION OF CONTRACT, TORT OR OTHERWISE, ARISING FROM,
// OUT OF OR IN CONNECTION WITH THE SOFTWARE OR THE USE OR OTHER DEALINGS IN THE
// SOFTWARE.
///
/// Authors: Dawei Chen

library;

import 'dart:convert';

import 'package:flutter/foundation.dart' show debugPrint;

import 'package:crypto/crypto.dart';
<<<<<<< HEAD
import 'package:encrypt/encrypt.dart';
import 'package:rdflib/rdflib.dart';
import 'package:pointycastle/asymmetric/api.dart';
=======
import 'package:encrypt/encrypt.dart' hide RSA;
import 'package:fast_rsa/fast_rsa.dart' show RSA;
>>>>>>> 824cf118

import 'package:solidpod/src/solid/api/rest_api.dart';
import 'package:solidpod/src/solid/constants.dart';
import 'package:solidpod/src/solid/constants/schema.dart';
import 'package:solidpod/src/solid/utils/misc.dart';
import 'package:solidpod/src/solid/utils/rdf.dart' show tripleMapToTTLStr;

/// Derive the master key from the security key
Key genMasterKey(String securityKey) => Key.fromUtf8(
    sha256.convert(utf8.encode(securityKey)).toString().substring(0, 32));

/// Derive the verification key from the security key
String genVerificationKey(String securityKey) =>
    sha224.convert(utf8.encode(securityKey)).toString().substring(0, 32);

/// Verify the security key
bool verifySecurityKey(String securityKey, String verificationKey) =>
    verificationKey == genVerificationKey(securityKey);

/// Create a random individual/session key
Key genRandIndividualKey() => Key.fromSecureRandom(32);

/// Create a random intialisation vector
IV genRandIV() => IV.fromLength(16);

/// Create a random public-private key pair
Future<({String publicKey, String privateKey})> genRandRSAKeyPair() async {
  final pair = await RSA.generate(2048);
  return (publicKey: pair.publicKey, privateKey: pair.privateKey);
}

/// Encrypt the private key for data sharing
String encryptPrivateKey(String privateKey, Key masterKey, IV iv) =>
    encryptData(privateKey, masterKey, iv, mode: AESMode.cbc);

/// Decrypt the (encrypted) private key for data sharing
String decryptPrivateKey(String encPrivateKey, Key masterKey, IV iv) =>
    decryptData(encPrivateKey, masterKey, iv, mode: AESMode.cbc);

/// Add the encrypted individual/session key string [encIndKey] and
/// the corresponding IV string [ivBase64] for file with path [filePath]
Future<void> _addIndKey(
    String filePath, String encIndKey, String ivBase64) async {
  final sub = await getFileUrl(filePath);

  final query = 'INSERT DATA {<$sub> <$appsTerms$pathPred> "$filePath"; '
      '<$appsTerms$ivPred> "$ivBase64"; '
      '<$appsTerms$sessionKeyPred> "$encIndKey".};';

  final fileUrl = await getFileUrl(await getIndKeyPath());

  await updateFileByQuery(fileUrl, query);
}

/// Delete the encrypted individual/session key string [encIndKey] and
/// the corresponding IV string [ivBase64] for file with path [filePath]
Future<void> _delIndKey(
    String filePath, String encIndKey, String ivBase64) async {
  final sub = await getFileUrl(filePath);

  final query = 'DELETE DATA {<$sub> <$appsTerms$pathPred> "$filePath"; '
      '<$appsTerms$ivPred> "$ivBase64"; '
      '<$appsTerms$sessionKeyPred> "$encIndKey".};';

  final fileUrl = await getFileUrl(await getIndKeyPath());

  await updateFileByQuery(fileUrl, query);
}

/// [KeyManager] is a class to manage security key and encryption keys
/// for data stored in PODs.
///
/// Some rules we follow:
/// - The "security key" and "master key" are never stored in PODs
/// - Each encrypted file is associated with its own "individual key"
/// - All "individual key"s are encrypted using AES with the "master key"
/// - All encrypted "individual key"s and their IVs are stored in
///   POD_NAME/encryption/ind-keys.ttl
/// - The private key is encrypted using the "master key" and stored in
///   POD_NAME/encryption/enc-keys.ttl (together with its IV)
/// - The public key is stored in POD_NAME/sharing/public-key.ttl
/// - The verification key is stored in POD_NAME/encryption/enc-keys.ttl

class KeyManager {
  /// URL of the file with verification key and encrypted private key
  static String? _encKeyUrl;

  /// URL of the file with encrypted individual keys
  static String? _indKeyUrl;

  /// URL of the file with public key
  static String? _pubKeyUrl;

  /// The security key
  static String? _securityKey;

  /// The master key
  static Key? _masterKey;

  /// The verification key
  static String? _verificationKey;

  /// The public key
  static String? _pubKey;

  /// The encrypted (and decrypted) private key
  static _PrvKeyRecord? _prvKeyRecord;

  /// The encrypted (and decrypted) individual keys
  static Map<String, _IndKeyRecord>? _indKeyMap;

  /// The string key for storing auth data in secure storage
  static const String _securityKeySecureStorageKey = '_solid_security_key';

  /// Remove stored security key and set all cached private members to null
  static Future<void> clear() async {
    await forgetSecurityKey();

    _encKeyUrl = null;
    _indKeyUrl = null;
    _pubKeyUrl = null;

    _securityKey = null;
    _masterKey = null;
    _verificationKey = null;

    _pubKey = null;
    _prvKeyRecord = null;

    _indKeyMap = null;
  }

  /// Initialise the encKeyFile, indKeyFile and pubKeyFile
  /// and save them (on server)
  static Future<void> initPodKeys(String securityKey) async {
    assert(securityKey.trim().isNotEmpty);

    // Clear cached value (if there are any)
    await clear();

    // Set the security key, master key, and verification key

    _securityKey = securityKey;
    _masterKey = genMasterKey(_securityKey!);
    _verificationKey = genVerificationKey(_securityKey!);
    await writeToSecureStorage(_securityKeySecureStorageKey, _securityKey!);

    // Set the public-private key pair

    final pair = await genRandRSAKeyPair();
    _pubKey = trimPubKeyStr(pair.publicKey);
    final iv = genRandIV();
    _prvKeyRecord = _PrvKeyRecord(
        encKeyBase64: encryptPrivateKey(pair.privateKey, _masterKey!, iv),
        ivBase64: iv.base64,
        key: pair.privateKey);

    // Save encKeyFile, indKeyFile, and pubKeyFile (on server)

    await _saveEncKeyFile();
    await _saveIndKeyFile();
    await _savePubKeyFile();
  }

  /// Get the master key
  static Future<Key> getMasterKey() async {
    if (_masterKey == null) {
      _securityKey ??=
          await secureStorage.read(key: _securityKeySecureStorageKey);

      if (_securityKey == null) {
        throw Exception('You must first set the security key!');
      }

      if (!verifySecurityKey(_securityKey!, await getVerificationKey())) {
        await forgetSecurityKey();
        throw Exception('Unable to verify the security key!');
      }

      _masterKey = genMasterKey(_securityKey!);
    }

    return _masterKey!;
  }

  /// Get the verification key
  static Future<String> getVerificationKey() async {
    if (_verificationKey == null) {
      await _loadEncKeyFile();
    }
    assert(_verificationKey != null);
    return _verificationKey!;
  }

  /// Check if the security is available
  static Future<bool> hasSecurityKey() async {
    _securityKey ??=
        await secureStorage.read(key: _securityKeySecureStorageKey);

    if (_securityKey == null) {
      return false;
    }

    if (!verifySecurityKey(_securityKey!, await getVerificationKey())) {
      await forgetSecurityKey();
      return false;
    }

    return true;
  }

  /// Set the security key
  static Future<void> setSecurityKey(String securityKey) async {
    if (await hasSecurityKey()) {
      debugPrint('Security key already set, do nothing.');
      return;
    }

    if (!verifySecurityKey(securityKey, await getVerificationKey())) {
      throw Exception('Unable to verify the provided security key!');
    }

    _securityKey = securityKey;
    _masterKey = genMasterKey(_securityKey!);

    await writeToSecureStorage(_securityKeySecureStorageKey, _securityKey!);
  }

  /// Remove the security key from memory and local secure storage
  static Future<void> forgetSecurityKey() async {
    if (await secureStorage.containsKey(key: _securityKeySecureStorageKey)) {
      await secureStorage.delete(key: _securityKeySecureStorageKey);
    }

    // Remove the security key, master key, decrypted private key,
    // and decrypted individual keys from memory (if applicable).

    _securityKey = null;
    _masterKey = null;

    if (_prvKeyRecord != null) {
      _prvKeyRecord!.key = null;
    }

    if (_indKeyMap != null && _indKeyMap!.isNotEmpty) {
      for (final record in _indKeyMap!.values) {
        record.key = null;
      }
    }
  }

  /// Change the security key and update encKeyFile and indKeyFile in POD
  static Future<void> changeSecurityKey(
      String currentSecurityKey, String newSecurityKey) async {
    if (!verifySecurityKey(currentSecurityKey, await getVerificationKey())) {
      throw Exception('Unable to verify the current security key!');
    }

    assert(newSecurityKey.trim().isNotEmpty);
    assert(newSecurityKey != currentSecurityKey);

    _securityKey = currentSecurityKey;
    _masterKey ??= genMasterKey(_securityKey!);

    // Load key files and decrypt the private key and individual keys
    // using the old master key

    await _loadEncKeyFile();
    await _loadIndKeyFile();

    assert(_prvKeyRecord != null);
    _prvKeyRecord!.key ??= await getPrivateKey();

    assert(_indKeyMap != null);
    if (_indKeyMap!.isNotEmpty) {
      for (final entry in _indKeyMap!.entries) {
        final fileUrl = entry.key;
        final record = entry.value;
        record.key ??= await getIndividualKey(fileUrl);
        _indKeyMap![fileUrl] = record;
      }
    }

    // Set the new security key, master key, and verification key

    _securityKey = newSecurityKey;
    _masterKey = genMasterKey(_securityKey!);
    _verificationKey = genVerificationKey(_securityKey!);

    // Encrypt the private key using the new master key (and new IV)

    final iv = genRandIV();
    _prvKeyRecord!.ivBase64 = iv.base64;
    _prvKeyRecord!.encKeyBase64 =
        encryptPrivateKey(_prvKeyRecord!.key!, _masterKey!, iv);

    // Re-generate the content of encKeyFile and save it (on server)
    await _saveEncKeyFile();

    // Encrypt the individual keys using the new mater key (and new IVs)

    if (_indKeyMap != null && _indKeyMap!.isNotEmpty) {
      for (final entry in _indKeyMap!.entries) {
        final fileUrl = entry.key;
        final record = entry.value;

        final iv = genRandIV();
        final indKey = record.key;
        assert(indKey != null);

        record.ivBase64 = iv.base64;
        record.encKeyBase64 = encryptData(indKey!.base64, _masterKey!, iv);

        _indKeyMap![fileUrl] = record;
      }
    }

    // Re-generate the content of indKeyFile and save it (on server)
    await _saveIndKeyFile();

    // Save security key to local secure storage
    await writeToSecureStorage(_securityKeySecureStorageKey, _securityKey!);
  }

  /// Return the public key
  static Future<String> getPublicKey() async {
    if (_pubKey == null) {
      await _loadPubKeyFile();
    }
    assert(_pubKey != null);
    return _pubKey!;
  }

  /// Return the private key
  static Future<String> getPrivateKey() async {
    if (_prvKeyRecord == null) {
      await _loadEncKeyFile();
    }

    assert(_prvKeyRecord != null);

    _prvKeyRecord!.key ??= decryptPrivateKey(_prvKeyRecord!.encKeyBase64,
        await getMasterKey(), IV.fromBase64(_prvKeyRecord!.ivBase64));

    return _prvKeyRecord!.key!;
  }

  /// Returns true if there is an individual key for a given resource
  static Future<bool> hasIndividualKey(String resourceUrl) async {
    if (_indKeyMap == null) {
      await _loadIndKeyFile();
    }
    assert(_indKeyMap != null);
    return _indKeyMap!.containsKey(resourceUrl);
  }

  /// Return the (decrypted) individual key for an existing resource
  static Future<Key> getIndividualKey(String resourceUrl) async {
    if (_indKeyMap == null) {
      await _loadIndKeyFile();
    }

    assert(_indKeyMap != null);
    if (!_indKeyMap!.containsKey(resourceUrl)) {
      throw Exception(
          'Unable to locate the individual key for resource:\n$resourceUrl');
    }

    final record = _indKeyMap![resourceUrl];
    assert(record != null);

    if (record!.key == null) {
      record.key = Key.fromBase64(decryptData(record.encKeyBase64,
          await getMasterKey(), IV.fromBase64(record.ivBase64)));
      _indKeyMap![resourceUrl] = record;
    }
    return record.key!;
  }

  /// Add the (encrypted) individual key for file
  static Future<void> addIndividualKey(String filePath, Key indKey) async {
    final fileUrl = await getFileUrl(filePath);
    if (_indKeyMap == null) {
      await _loadIndKeyFile();
    }
    assert(_indKeyMap != null);

    final iv = genRandIV();
    final encIndKey = encryptData(indKey.base64, await getMasterKey(), iv);
    _indKeyMap![fileUrl] = _IndKeyRecord(
        filePath: filePath, encKeyBase64: encIndKey, ivBase64: iv.base64);

    await _addIndKey(filePath, encIndKey, iv.base64);
  }

  /// Remove the (encrypted) individual key for file
  static Future<void> removeIndividualKey(String filePath) async {
    final fileUrl = await getFileUrl(filePath);
    if (_indKeyMap == null) {
      await _loadIndKeyFile();
    }
    assert(_indKeyMap != null);

    if (_indKeyMap!.containsKey(fileUrl)) {
      final record = _indKeyMap!.remove(fileUrl);
      assert(record != null);
      await _delIndKey(filePath, record!.encKeyBase64, record.ivBase64);
      debugPrint('Deleted $record');
    } else {
      debugPrint('Individual key for "$filePath" does not exist, do nothing.');
    }
  }

  /// Load the file with verification key and encrypted private key
  static Future<void> _loadEncKeyFile({bool forceReload = false}) async {
    if (_verificationKey != null && _prvKeyRecord != null && !forceReload) {
      return;
    }

    _encKeyUrl ??= await getFileUrl(await getEncKeyPath());

    // _checkMasterKey();

    // Get and parse the encKeyFile
    final map = await loadPrvTTL(_encKeyUrl!);

    if (!map.containsKey(_encKeyUrl)) {
      throw Exception('Invalid content in file: "$_encKeyUrl"');
    }
    assert(map.length == 1);

    final v = map[_encKeyUrl] as Map;
    _verificationKey = v[encKeyPred] as String;

    _prvKeyRecord = _PrvKeyRecord(
        encKeyBase64: v[prvKeyPred] as String, ivBase64: v[ivPred] as String);
  }

  /// Generate the content of indKeyFile and save it (on server)
  static Future<void> _saveEncKeyFile() async {
    _encKeyUrl ??= await getFileUrl(await getEncKeyPath());

    await createResource(_encKeyUrl!,
        content: await _genEncKeyTTLStr(), replaceIfExist: true);
  }

  /// Load the file with encrypted individual keys
  static Future<void> _loadIndKeyFile({bool forceReload = false}) async {
    if (_indKeyMap != null && !forceReload) {
      return;
    }

    _indKeyUrl ??= await getFileUrl(await getIndKeyPath());

    _indKeyMap ??= <String, _IndKeyRecord>{};

    final map = await loadPrvTTL(_indKeyUrl!);

    for (final entry in map.entries) {
      final k = entry.key;
      final v = entry.value as Map;
      if (v.containsKey(sessionKeyPred)) {
        _indKeyMap![k] = _IndKeyRecord(
            encKeyBase64: v[sessionKeyPred] as String,
            ivBase64: v[ivPred] as String,
            filePath: v[pathPred] as String);
      }
    }
  }

  /// Generate the content of indKeyFile and save it (on server)
  static Future<void> _saveIndKeyFile() async {
    _indKeyUrl ??= await getFileUrl(await getIndKeyPath());

    await createResource(_indKeyUrl!,
        content: await _genIndKeyTTLStr(), replaceIfExist: true);
  }

  /// Load the file with public key
  static Future<void> _loadPubKeyFile({bool forceReload = false}) async {
    if (_pubKey != null && !forceReload) {
      return;
    }

    _pubKeyUrl ??= await getFileUrl(await getPubKeyPath());

    // Get and parse the pubKeyFile
    final map = await loadPrvTTL(_pubKeyUrl!);

    if (!map.containsKey(_pubKeyUrl)) {
      throw Exception('Invalid content in file: "$_pubKeyUrl"');
    }

    _pubKey = map[_pubKeyUrl][pubKeyPred] as String;
  }

  /// Generate the content of pubKeyFile and save it (on server)
  static Future<void> _savePubKeyFile() async {
    _pubKeyUrl ??= await getFileUrl(await getPubKeyPath());

    await createResource(_pubKeyUrl!,
        content: await _genPubKeyTTLStr(), replaceIfExist: true);
  }

  /// Generate the content of encKeyFile
  static Future<String> _genEncKeyTTLStr() async {
    assert(_verificationKey != null);
    assert(_prvKeyRecord != null);

    _encKeyUrl ??= await getFileUrl(await getEncKeyPath());

    final tripleMap = <String, Map<String, String>>{};
    tripleMap[_encKeyUrl!] = {
      titlePred: encKeyFileTitle,
      encKeyPred: _verificationKey!,
      ivPred: _prvKeyRecord!.ivBase64,
      prvKeyPred: _prvKeyRecord!.encKeyBase64,
    };

    return tripleMapToTTLStr(tripleMap);
  }

  /// Generate the content of indKeyFile
  static Future<String> _genIndKeyTTLStr() async {
    _indKeyUrl ??= await getFileUrl(await getIndKeyPath());

    final tripleMap = <String, Map<String, String>>{};
    tripleMap[_indKeyUrl!] = {titlePred: indKeyFileTitle};

    if (_indKeyMap != null && _indKeyMap!.isNotEmpty) {
      for (final entry in _indKeyMap!.entries) {
        final fileUrl = entry.key;
        final record = entry.value;

        final indKey = record.key;
        assert(indKey != null);

        tripleMap[fileUrl] = {
          pathPred: record.filePath,
          ivPred: record.ivBase64,
          sessionKeyPred: record.encKeyBase64,
        };
      }
    }

    return tripleMapToTTLStr(tripleMap);
  }

  /// Generate the content of pubKeyFile
  static Future<String> _genPubKeyTTLStr() async {
    assert(_pubKey != null);

    _pubKeyUrl ??= await getFileUrl(await getPubKeyPath());

    final tripleMap = <String, Map<String, String>>{};
    tripleMap[_pubKeyUrl!] = {
      titlePred: pubKeyFileTitle,
      pubKeyPred: _pubKey!,
    };

    return tripleMapToTTLStr(tripleMap);
  }
}

/// [_IndKeyRecord] is a simple class to store encrypted and decrypted AES keys
/// of individual data files.

class _IndKeyRecord {
  /// Constructor
  _IndKeyRecord(
      {required this.filePath,
      required this.encKeyBase64,
      required this.ivBase64});

  /// The path of file corresponds to the key
  final String filePath;

  /// The base64 string of the encrypted key
  String encKeyBase64;

  /// The base64 string of the IV
  String ivBase64;

  /// The corresponding decrypted key
  Key? key;

  @override
  String toString() {
    return 'IndividualKeyRecord {\n'
        '    filePath: $filePath,\n'
        '    encIndKey: $encKeyBase64,\n'
        '    iv: $ivBase64\n'
        '}';
  }
}

/// [_PrvKeyRecord] is a simple class to store encrypted and decrypted
/// private key for data sharing.

class _PrvKeyRecord {
  /// Constructor
  _PrvKeyRecord({required this.encKeyBase64, required this.ivBase64, this.key});

  /// The base64 string of the encrypted private key
  String encKeyBase64;

  /// The base64 string of the IV
  String ivBase64;

  /// The corresponding decrypted private key
  String? key;
<<<<<<< HEAD
}

/// [RecipientPubKey] is a class to store public keys of another POD.
/// This public key is used to share encrypted data to this POD

class RecipientPubKey {
  /// Constructor
  RecipientPubKey({required this.recipientWebId});

  /// The webId of the recipient
  String recipientWebId;

  /// The content of the public key
  String? _recipientPubKeyContent;

  /// The public key with prefix and suffix
  RSAPublicKey? _recipientPubKey;

  /// Get the public key
  Future<RSAPublicKey> getPubKey() async {
    if (_recipientPubKey == null) {
      await _setPubKey();
    }

    return _recipientPubKey!;
  }

  /// Get the public key content
  Future<String> getPubKeyContent() async {
    if (_recipientPubKeyContent == null) {
      await _setPubKey();
    }

    return _recipientPubKeyContent!;
  }

  /// Set the public key
  Future<void> _setPubKey() async {
    /// Get recipient's public key
    final recipientPubKeyUrl =
        recipientWebId.replaceAll(profCard, await getPubKeyPath());

    // Get and parse the pubKeyFile
    final map = await loadPrvTTL(recipientPubKeyUrl);

    if (!map.containsKey(recipientPubKeyUrl)) {
      throw Exception('Invalid content in file: "$recipientPubKeyUrl"');
    }

    _recipientPubKeyContent = map[recipientPubKeyUrl][pubKeyPred] as String;

    final recipientPubKeyStr = genPubKeyStr(_recipientPubKeyContent as String);

    final parser = RSAKeyParser();
    _recipientPubKey = parser.parse(recipientPubKeyStr) as RSAPublicKey;
  }

  /// Encrypt a given value using public key
  Future<String> encryptData(String dataVal) async {
    if (_recipientPubKey == null) {
      await _setPubKey();
    }

    final encrypter = Encrypter(RSA(publicKey: _recipientPubKey));
    return encrypter.encrypt(dataVal).base64;
  }
}

/// Generate TTL string from triples stored in a map:
/// {subject: {predicate: object}}
/// where
/// - subject: the URL of a file
/// - predicate-object: the key-value pairs to be stores in the file

String _genTTLStr(Map<String, Map<String, String>> tripleMap) {
  assert(tripleMap.isNotEmpty);
  final g = Graph();
  final nsTerms = Namespace(ns: appsTerms);
  final nsTitle = Namespace(ns: terms);

  for (final sub in tripleMap.keys) {
    assert(tripleMap[sub] != null && tripleMap[sub]!.isNotEmpty);
    final f = URIRef(sub);
    for (final pre in tripleMap[sub]!.keys) {
      final obj = tripleMap[sub]![pre] as String;
      final ns = (pre == titlePred) ? nsTitle : nsTerms;
      g.addTripleToGroups(f, ns.withAttr(pre), obj);
    }
  }

  g.serialize(abbr: 'short');

  return g.serializedString;
=======
>>>>>>> 824cf118
}<|MERGE_RESOLUTION|>--- conflicted
+++ resolved
@@ -40,14 +40,10 @@
 import 'package:flutter/foundation.dart' show debugPrint;
 
 import 'package:crypto/crypto.dart';
-<<<<<<< HEAD
-import 'package:encrypt/encrypt.dart';
 import 'package:rdflib/rdflib.dart';
 import 'package:pointycastle/asymmetric/api.dart';
-=======
 import 'package:encrypt/encrypt.dart' hide RSA;
 import 'package:fast_rsa/fast_rsa.dart' show RSA;
->>>>>>> 824cf118
 
 import 'package:solidpod/src/solid/api/rest_api.dart';
 import 'package:solidpod/src/solid/constants.dart';
@@ -659,7 +655,6 @@
 
   /// The corresponding decrypted private key
   String? key;
-<<<<<<< HEAD
 }
 
 /// [RecipientPubKey] is a class to store public keys of another POD.
@@ -753,6 +748,4 @@
   g.serialize(abbr: 'short');
 
   return g.serializedString;
-=======
->>>>>>> 824cf118
 }