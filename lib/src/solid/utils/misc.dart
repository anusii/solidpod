--- conflicted
+++ resolved
@@ -95,7 +95,6 @@
   }
 }
 
-<<<<<<< HEAD
 /// Generates a public key block from a given key content.
 String genPubKeyStr(String pubKeyContent) =>
     '''-----BEGIN RSA PUBLIC KEY-----\n$pubKeyContent\n-----END RSA PUBLIC KEY-----''';
@@ -140,8 +139,6 @@
 //   return false;
 // }
 
-=======
->>>>>>> 824cf118
 /// From a given resource path [resourcePath] create its URL
 /// [isContainer] should be true if the resource is a directory, otherwise false
 /// returns the full resource URL
@@ -195,7 +192,6 @@
 Future<String> getDataDirPath() async =>
     [await AppInfo.canonicalName, dataDir].join('/');
 
-<<<<<<< HEAD
 /// Returns the path of the shared directory
 Future<String> getSharedDirPath() async =>
     [await AppInfo.canonicalName, sharedDir].join('/');
@@ -207,11 +203,10 @@
       senderName,
       sharedKeyFile
     ].join('/');
-=======
+
 /// Returns the path of the encryption directory
 Future<String> getEncDirPath() async =>
     [await AppInfo.canonicalName, encDir].join('/');
->>>>>>> 824cf118
 
 /// Extract the app name and the version from the package info
 /// Return a record (with named fields https://dart.dev/language/records)
@@ -301,7 +296,6 @@
   return files;
 }
 
-<<<<<<< HEAD
 /// Get resource acl file path
 String getResAclFile(String resourceUrl) {
   final resourceAclUrl =
@@ -313,11 +307,11 @@
 /// Get resource name from URL
 String getResNameFromUrl(String resourceUrl) {
   return resourceUrl.split('/').last;
-=======
+}
+
 /// Get tokens necessary to fetch a resource from a POD
 ///
 /// returns the access token and DPoP token
-
 Future<({String accessToken, String dPopToken})> getTokensForResource(
     String resourceUrl, String httpMethod) async {
   final authData = await AuthDataManager.loadAuthData();
@@ -331,7 +325,6 @@
     accessToken: authData['accessToken'] as String,
     dPopToken: genDpopToken(resourceUrl, rsaKeyPair, publicKeyJwk, httpMethod),
   );
->>>>>>> 824cf118
 }
 
 /// Logging out the user
