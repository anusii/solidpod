<<<<<<< HEAD
/// Authenticate against a solid server, returning null if fail.
///
// Time-stamp: <Saturday 2024-01-06 16:20:42 +1100 Graham Williams>
=======
/// Authenticate against a solid server and return null if authentication fails.
///
// Time-stamp: <Sunday 2024-01-07 08:27:47 +1100 Graham Williams>
>>>>>>> e22a7a24
///
/// Copyright (C) 2024, Software Innovation Institute, ANU.
///
/// Licensed under the MIT License (the "License").
///
/// License: https://choosealicense.com/licenses/mit/.
//
// Permission is hereby granted, free of charge, to any person obtaining a copy
// of this software and associated documentation files (the "Software"), to deal
// in the Software without restriction, including without limitation the rights
// to use, copy, modify, merge, publish, distribute, sublicense, and/or sell
// copies of the Software, and to permit persons to whom the Software is
// furnished to do so, subject to the following conditions:
//
// The above copyright notice and this permission notice shall be included in
// all copies or substantial portions of the Software.
//
// THE SOFTWARE IS PROVIDED "AS IS", WITHOUT WARRANTY OF ANY KIND, EXPRESS OR
// IMPLIED, INCLUDING BUT NOT LIMITED TO THE WARRANTIES OF MERCHANTABILITY,
// FITNESS FOR A PARTICULAR PURPOSE AND NONINFRINGEMENT. IN NO EVENT SHALL THE
// AUTHORS OR COPYRIGHT HOLDERS BE LIABLE FOR ANY CLAIM, DAMAGES OR OTHER
// LIABILITY, WHETHER IN AN ACTION OF CONTRACT, TORT OR OTHERWISE, ARISING FROM,
// OUT OF OR IN CONNECTION WITH THE SOFTWARE OR THE USE OR OTHER DEALINGS IN THE
// SOFTWARE.
///
/// Authors: Zheyuan Xu, Graham Williams

library;

import 'package:flutter/material.dart';

import 'package:fast_rsa/fast_rsa.dart';
import 'package:jwt_decoder/jwt_decoder.dart';
import 'package:solid_auth/solid_auth.dart';

import 'package:solid/src/solid/api/rest_api.dart';

// Scopes variables used in the authentication process.

final List<String> _scopes = <String>[
  'openid',
  'profile',
  'offline_access',
];

<<<<<<< HEAD
/// Asynchronously authenticate a user against a Solid server.
///
/// [serverId] is an issuer URI and is essential for the authentication process
/// with the POD (Personal Online Datastore) issuer.
///
/// [context] is used in the authenticate method.  The authentication process
/// requires the context of the current widget.
///
/// The function returns a list containing authentication data, the user's
/// webId, and their profile data.
///
/// Error Handling: The function has a broad error handling mechanism (on ()),
/// which returns null if any exception occurs during the authentication
/// process.
=======
/// Asynchronously authenticate a user against a Solid server [serverId].
///
/// [serverId] is an issuer URI and is essential for the
/// authentication process with the POD (Personal Online Datastore) issuer.
///
/// [context] of the current widget is required for the authenticate process.
///
/// Return a list containing authentication data: user's webId; profile data.
///
/// Error Handling: The function has a broad error handling mechanism through
/// using `on ()`, which returns null if any exception occurs during the
/// authentication process.
>>>>>>> e22a7a24

Future<List<dynamic>?> solidAuthenticate(
    String serverId, BuildContext context) async {
  try {
    // TODO 20240106 gjw MIGRATE getIssuer() FROM solid_auth INTO
    // solid/issuer.dart as solidIssuer().

    final issuerUri = await getIssuer(serverId);

    // Authentication process for the POD issuer.

    // TODO 20240106 gjw MIGRATE authenticate() FROM solid_auth. RESOLVE THE
    // ignore:

    // ignore: use_build_context_synchronously
    final authData = await authenticate(Uri.parse(issuerUri), _scopes, context);

    final accessToken = authData['accessToken'].toString();
    final decodedToken = JwtDecoder.decode(accessToken);
    final webId = decodedToken['webid'].toString();

    final rsaInfo = authData['rsaInfo'];
    final rsaKeyPair = rsaInfo['rsa'];
    final publicKeyJwk = rsaInfo['pubKeyJwk'];
    final profCardUrl = webId.replaceAll('#me', '');
    // TODO 20240106 gjw MIGRATE genDpopToken() FROM solid_auth.
    final dPopToken =
        genDpopToken(profCardUrl, rsaKeyPair as KeyPair, publicKeyJwk, 'GET');
    // TODO 20240106 gjw MIGRATE fetchPrvFile() FROM solid_auth to podFetchFile().
    final profData = await fetchPrvFile(profCardUrl, accessToken, dPopToken);

    return [authData, webId, profData];
  } on () {
    return null;
  }
}<|MERGE_RESOLUTION|>--- conflicted
+++ resolved
@@ -1,12 +1,6 @@
-<<<<<<< HEAD
-/// Authenticate against a solid server, returning null if fail.
-///
-// Time-stamp: <Saturday 2024-01-06 16:20:42 +1100 Graham Williams>
-=======
 /// Authenticate against a solid server and return null if authentication fails.
 ///
-// Time-stamp: <Sunday 2024-01-07 08:27:47 +1100 Graham Williams>
->>>>>>> e22a7a24
+// Time-stamp: <Sunday 2024-01-07 08:36:06 +1100 Graham Williams>
 ///
 /// Copyright (C) 2024, Software Innovation Institute, ANU.
 ///
@@ -52,22 +46,6 @@
   'offline_access',
 ];
 
-<<<<<<< HEAD
-/// Asynchronously authenticate a user against a Solid server.
-///
-/// [serverId] is an issuer URI and is essential for the authentication process
-/// with the POD (Personal Online Datastore) issuer.
-///
-/// [context] is used in the authenticate method.  The authentication process
-/// requires the context of the current widget.
-///
-/// The function returns a list containing authentication data, the user's
-/// webId, and their profile data.
-///
-/// Error Handling: The function has a broad error handling mechanism (on ()),
-/// which returns null if any exception occurs during the authentication
-/// process.
-=======
 /// Asynchronously authenticate a user against a Solid server [serverId].
 ///
 /// [serverId] is an issuer URI and is essential for the
@@ -80,7 +58,6 @@
 /// Error Handling: The function has a broad error handling mechanism through
 /// using `on ()`, which returns null if any exception occurs during the
 /// authentication process.
->>>>>>> e22a7a24
 
 Future<List<dynamic>?> solidAuthenticate(
     String serverId, BuildContext context) async {
