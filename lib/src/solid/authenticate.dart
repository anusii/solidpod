/// Authenticate against a solid server and return null if authentication fails.
///
<<<<<<< HEAD
// Time-stamp: <Monday 2024-01-08 14:36:01 +1100 Graham Williams>
=======
// Time-stamp: <Monday 2024-01-08 12:10:52 +1100 Graham Williams>
>>>>>>> fd28b74b
///
/// Copyright (C) 2024, Software Innovation Institute, ANU.
///
/// Licensed under the MIT License (the "License").
///
/// License: https://choosealicense.com/licenses/mit/.
//
// Permission is hereby granted, free of charge, to any person obtaining a copy
// of this software and associated documentation files (the "Software"), to deal
// in the Software without restriction, including without limitation the rights
// to use, copy, modify, merge, publish, distribute, sublicense, and/or sell
// copies of the Software, and to permit persons to whom the Software is
// furnished to do so, subject to the following conditions:
//
// The above copyright notice and this permission notice shall be included in
// all copies or substantial portions of the Software.
//
// THE SOFTWARE IS PROVIDED "AS IS", WITHOUT WARRANTY OF ANY KIND, EXPRESS OR
// IMPLIED, INCLUDING BUT NOT LIMITED TO THE WARRANTIES OF MERCHANTABILITY,
// FITNESS FOR A PARTICULAR PURPOSE AND NONINFRINGEMENT. IN NO EVENT SHALL THE
// AUTHORS OR COPYRIGHT HOLDERS BE LIABLE FOR ANY CLAIM, DAMAGES OR OTHER
// LIABILITY, WHETHER IN AN ACTION OF CONTRACT, TORT OR OTHERWISE, ARISING FROM,
// OUT OF OR IN CONNECTION WITH THE SOFTWARE OR THE USE OR OTHER DEALINGS IN THE
// SOFTWARE.
///
/// Authors: Zheyuan Xu, Graham Williams

library;

import 'package:flutter/material.dart';

import 'package:fast_rsa/fast_rsa.dart';
import 'package:jwt_decoder/jwt_decoder.dart';
import 'package:solid_auth/solid_auth.dart';

import 'package:solid/src/solid/api/rest_api.dart';

// Scopes variables used in the authentication process.

final List<String> _scopes = <String>[
  'openid',
  'profile',
  'offline_access',
];

/// Asynchronously authenticate a user against a Solid server [serverId].
///
/// [serverId] is an issuer URI and is essential for the
/// authentication process with the POD (Personal Online Datastore) issuer.
///
/// [context] of the current widget is required for the authenticate process.
///
/// Return a list containing authentication data: user's webId; profile data.
///
/// Error Handling: The function has a catch all to return null if any exception
/// occurs during the authentication process.

Future<List<dynamic>?> solidAuthenticate(
    String serverId, BuildContext context) async {
  try {
    final issuerUri = await getIssuer(serverId);

    // Authentication process for the POD issuer.

    // ignore: use_build_context_synchronously
    final authData = await authenticate(Uri.parse(issuerUri), _scopes, context);

    final accessToken = authData['accessToken'].toString();
    final decodedToken = JwtDecoder.decode(accessToken);
    final webId = decodedToken['webid'].toString();

    final rsaInfo = authData['rsaInfo'];
    final rsaKeyPair = rsaInfo['rsa'];
    final publicKeyJwk = rsaInfo['pubKeyJwk'];
    final profCardUrl = webId.replaceAll('#me', '');

    final dPopToken =
        genDpopToken(profCardUrl, rsaKeyPair as KeyPair, publicKeyJwk, 'GET');

    final profData = await fetchPrvFile(profCardUrl, accessToken, dPopToken);

    return [authData, webId, profData];
    // TODO 20240108 gjw WHY DOES THIS RESULT IN
    // avoid_catches_without_on_clauses CONTRAVENTION? IT SEEMS TO WANT AN ON
    // CLAUSE YET COMPLAINS WHEN ADD ONE IN SINCE THE catch (e) IS A CATCHLL?
    //
    // ignore: avoid_catches_without_on_clauses
  } catch (e) {
    debugPrint('Solid Authenticate Failed: $e');
    return null;
  }
}<|MERGE_RESOLUTION|>--- conflicted
+++ resolved
@@ -1,10 +1,6 @@
 /// Authenticate against a solid server and return null if authentication fails.
 ///
-<<<<<<< HEAD
-// Time-stamp: <Monday 2024-01-08 14:36:01 +1100 Graham Williams>
-=======
-// Time-stamp: <Monday 2024-01-08 12:10:52 +1100 Graham Williams>
->>>>>>> fd28b74b
+// Time-stamp: <Monday 2024-01-08 14:41:54 +1100 Graham Williams>
 ///
 /// Copyright (C) 2024, Software Innovation Institute, ANU.
 ///
