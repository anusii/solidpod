/// pop up login button
///
/// Copyright (C) 2023, Software Innovation Institute, ANU.
///
/// License: http://www.apache.org/licenses/LICENSE-2.0
///
// Licensed under the Apache License, Version 2.0 (the "License");
// you may not use this file except in compliance with the License.
//
// Unless required by applicable law or agreed to in writing, software
// distributed under the License is distributed on an "AS IS" BASIS,
// WITHOUT WARRANTIES OR CONDITIONS OF ANY KIND, either express or implied.
// See the License for the specific language governing permissions and
// limitations under the License.
///
/// Authors: Kevin Wang

library;

import 'package:flutter/material.dart';

import 'package:solidpod/src/solid/authenticate.dart';
import 'package:solidpod/src/solid/common_func.dart' show initPodsIfRequired;
import 'package:solidpod/src/widgets/loading_screen.dart';

/// A widget to pop up the login prompt if the user is not logged in

class SolidPopupLogin extends StatefulWidget {
  /// Constructor for the PopupLogin

  const SolidPopupLogin({
    this.webId = 'https://pods.solidcommunity.au',
    super.key,
  });

  /// The URI of the user's webID used to identify the Solid server to
  /// authenticate against.
  /// Currently this is not a required argument here and is set
  /// by default.

  final String webId;

  @override
  State<SolidPopupLogin> createState() => _SolidPopupLoginState();
}

class _SolidPopupLoginState extends State<SolidPopupLogin> {
  final GlobalKey<ScaffoldState> _scaffoldKey = GlobalKey<ScaffoldState>();
<<<<<<< HEAD
  // static Future<dynamic>? _asyncLogin;
=======
>>>>>>> cdee90c2

  // Login and initialise PODs if required
  Future<void> _loginAndInitPods(String webId, BuildContext context) async {
    await solidAuthenticate(webId, context);
    await initPodsIfRequired(context);
  }

  @override
  Widget build(BuildContext context) {
    return Scaffold(
        key: _scaffoldKey,
        body: FutureBuilder<void>(
            future: _loginAndInitPods(widget.webId, context),
            builder: (context, snapshot) {
              if (snapshot.connectionState == ConnectionState.done) {
                return _loadedScreen();
              }
              return loadingScreen(200);
            }));
  }

  // @override
  // Widget build(BuildContext context) {
  //   return Scaffold(
  //     key: _scaffoldKey,
  //     body: FutureBuilder(
  //         future: _asyncLogin,
  //         builder: (context, snapshot) {
  //           Widget returnVal;
  //           if (snapshot.connectionState == ConnectionState.done) {
  //             returnVal = _loadedScreen();
  //           } else {
  //             returnVal = loadingScreen(200);
  //           }
  //           return returnVal;
  //         }),
  //   );
  // }

  @override
  void initState() {
<<<<<<< HEAD
    // _asyncLogin = solidAuthenticate(widget.webId, context);
=======
>>>>>>> cdee90c2
    super.initState();
  }

  Widget _loadedScreen() {
    return AlertDialog(
        title: const Text('Success!'),
        content: const Text(
            'You have successfully logged in and/or initialised your PODs'),
        actions: <Widget>[
          ElevatedButton(
            child: const Text('OK'),
            onPressed: () async {
              Navigator.pop(context);
            },
          ),
        ]);
  }
}<|MERGE_RESOLUTION|>--- conflicted
+++ resolved
@@ -46,10 +46,6 @@
 
 class _SolidPopupLoginState extends State<SolidPopupLogin> {
   final GlobalKey<ScaffoldState> _scaffoldKey = GlobalKey<ScaffoldState>();
-<<<<<<< HEAD
-  // static Future<dynamic>? _asyncLogin;
-=======
->>>>>>> cdee90c2
 
   // Login and initialise PODs if required
   Future<void> _loginAndInitPods(String webId, BuildContext context) async {
@@ -71,30 +67,8 @@
             }));
   }
 
-  // @override
-  // Widget build(BuildContext context) {
-  //   return Scaffold(
-  //     key: _scaffoldKey,
-  //     body: FutureBuilder(
-  //         future: _asyncLogin,
-  //         builder: (context, snapshot) {
-  //           Widget returnVal;
-  //           if (snapshot.connectionState == ConnectionState.done) {
-  //             returnVal = _loadedScreen();
-  //           } else {
-  //             returnVal = loadingScreen(200);
-  //           }
-  //           return returnVal;
-  //         }),
-  //   );
-  // }
-
   @override
   void initState() {
-<<<<<<< HEAD
-    // _asyncLogin = solidAuthenticate(widget.webId, context);
-=======
->>>>>>> cdee90c2
     super.initState();
   }
 
