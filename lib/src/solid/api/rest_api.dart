/// Functions with restful APIs.
///
// Time-stamp: <Tuesday 2024-01-02 15:57:15 +1100 Zheyuan Xu>
///
/// Copyright (C) 2024, Software Innovation Institute, ANU.
///
/// Licensed under the MIT License (the "License").
///
/// License: https://choosealicense.com/licenses/mit/.
//
// Permission is hereby granted, free of charge, to any person obtaining a copy
// of this software and associated documentation files (the "Software"), to deal
// in the Software without restriction, including without limitation the rights
// to use, copy, modify, merge, publish, distribute, sublicense, and/or sell
// copies of the Software, and to permit persons to whom the Software is
// furnished to do so, subject to the following conditions:
//
// The above copyright notice and this permission notice shall be included in
// all copies or substantial portions of the Software.
//
// THE SOFTWARE IS PROVIDED "AS IS", WITHOUT WARRANTY OF ANY KIND, EXPRESS OR
// IMPLIED, INCLUDING BUT NOT LIMITED TO THE WARRANTIES OF MERCHANTABILITY,
// FITNESS FOR A PARTICULAR PURPOSE AND NONINFRINGEMENT. IN NO EVENT SHALL THE
// AUTHORS OR COPYRIGHT HOLDERS BE LIABLE FOR ANY CLAIM, DAMAGES OR OTHER
// LIABILITY, WHETHER IN AN ACTION OF CONTRACT, TORT OR OTHERWISE, ARISING FROM,
// OUT OF OR IN CONNECTION WITH THE SOFTWARE OR THE USE OR OTHER DEALINGS IN THE
// SOFTWARE.
///
/// Authors: Zheyuan Xu

library;

import 'dart:convert';

import 'package:fast_rsa/fast_rsa.dart';
import 'package:http/http.dart' as http;
import 'package:jwt_decoder/jwt_decoder.dart';
<<<<<<< HEAD
import 'package:solid_auth/solid_auth.dart';

// comment out the following function as it is not used in the current version
// of the app, zheyuan might need to use to in the future so keeping it here.

// /// Parses file information and extracts content into a map.
// ///
// /// This function processes the provided file information, which is expected to be
// /// in Turtle (Terse RDF Triple Language) format. It uses a graph-based approach
// /// to parse the Turtle data and extract key attributes and their values.

// Map<dynamic, dynamic> getFileContent(String fileInfo) {
//   final g = Graph();
//   g.parseTurtle(fileInfo);
//   final fileContentMap = {};
//   final fileContentList = [];
//   for (final t in g.triples as List<Triple>) {
//     final predicate = t.pre.value;
//     if (predicate.contains('#')) {
//       final subject = t.sub.value;
//       final attributeName = predicate.split('#')[1];
//       final attrVal = t.obj.value.toString();
//       if (attributeName != 'type') {
//         fileContentList.add([subject, attributeName, attrVal]);
//       }
//       fileContentMap[attributeName] = [subject, attrVal];
//     }
//   }

//   return fileContentMap;
// }
=======
import 'package:package_info_plus/package_info_plus.dart';
import 'package:rdflib/rdflib.dart';
import 'package:solidpod/src/solid/common_func.dart';
import 'package:solidpod/src/solid/constants.dart';
import 'package:solid_auth/solid_auth.dart';

/// Parses file information and extracts content into a map.
///
/// This function processes the provided file information, which is expected to be
/// in Turtle (Terse RDF Triple Language) format. It uses a graph-based approach
/// to parse the Turtle data and extract key attributes and their values.

Map<dynamic, dynamic> getFileContent(String fileInfo) {
  final g = Graph();
  g.parseTurtle(fileInfo);
  final fileContentMap = {};
  final fileContentList = [];
  for (final t in g.triples) {
    final predicate = t.pre.value as String;
    if (predicate.contains('#')) {
      final subject = t.sub.value;
      final attributeName = predicate.split('#')[1];
      final attrVal = t.obj.value.toString();
      if (attributeName != 'type') {
        fileContentList.add([subject, attributeName, attrVal]);
      }
      fileContentMap[attributeName] = [subject, attrVal];
    }
  }

  return fileContentMap;
}
>>>>>>> b4b74096

/// The fetchPrvFile function is an asynchronous function designed to fetch
/// profile data from a specified URL [profCardUrl].
/// It takes three parameters: [profCardUrl] (the URL to fetch data from),
/// [accessToken] (used for authorization), and [dPopToken] (another form
/// of token used in headers for enhanced security).

Future<String> fetchPrvFile(
  String prvFileUrl,
  String accessToken,
  String dPopToken,
) async {
  final profResponse = await http.get(
    Uri.parse(prvFileUrl),
    headers: <String, String>{
      'Accept': '*/*',
      'Authorization': 'DPoP $accessToken',
      'Connection': 'keep-alive',
      'DPoP': dPopToken,
    },
  );

  if (profResponse.statusCode == 200) {
    // If the server did return a 200 OK response,
    // then parse the JSON.
    return profResponse.body;
  } else {
    // If the server did not return a 200 OK response,
    // then throw an exception.
    //print(profResponse.body);
    throw Exception('Failed to load profile data! Try again in a while.');
  }
}

/// Tests the initial structure of a user's resources in a Solid Pod by checking the existence of specified folders and files.
///
/// This function is an asynchronous operation that takes in [authData], which includes authentication and encryption data,
/// and returns a [Future] that resolves to a [List<dynamic>].

Future<List<dynamic>> initialStructureTest(
    String appName, List<String> folders, Map<dynamic, dynamic> files) async {
  final authDataStr = await secureStorage.read(key: 'authdata');
  final authData = convertAuthData(authDataStr!);

  final rsaInfo = authData['rsaInfo'];
  final rsaKeyPair = rsaInfo['rsa'];
  final publicKeyJwk = rsaInfo['pubKeyJwk'];
  final accessToken = authData['accessToken'].toString();
  final decodedToken = JwtDecoder.decode(accessToken);

  // Get webID
  final webId = decodedToken['webid'].toString();
  var allExists = true;
  final resNotExist = <dynamic, dynamic>{
    'folders': [],
    'files': [],
    'folderNames': [],
    'fileNames': []
  };

  for (final containerName in folders) {
    final resourceUrl = webId.replaceAll('profile/card#me', '$containerName/');
    final dPopToken =
        genDpopToken(resourceUrl, rsaKeyPair as KeyPair, publicKeyJwk, 'GET');
    if (await checkResourceExists(resourceUrl, accessToken, dPopToken, false) ==
        'not-exist') {
      allExists = false;
      final resourceUrlStr = webId.replaceAll('profile/card#me', containerName);
      resNotExist['folders'].add(resourceUrlStr);
      resNotExist['folderNames'].add(containerName);
    }
  }

  for (final containerName in files.keys) {
    final fileNameList = files[containerName] as List<String>;
    for (final fileName in fileNameList) {
      final resourceUrl =
          webId.replaceAll('profile/card#me', '$containerName/$fileName');
      final dPopToken =
          genDpopToken(resourceUrl, rsaKeyPair as KeyPair, publicKeyJwk, 'GET');
      if (await checkResourceExists(
              resourceUrl, accessToken, dPopToken, false) ==
          'not-exist') {
        allExists = false;
        resNotExist['files'].add(resourceUrl);
        resNotExist['fileNames'].add(fileName);
      }
    }
  }

  return [allExists, resNotExist];
}

/// Asynchronously creates a file or directory (item) on a server using HTTP
/// requests.
///
/// This function is used to send HTTP POST or PUT requests to a server in
/// order to create a new file or directory.

Future<String> createItem(bool fileFlag, String itemName, String itemBody,
    String webId, Map<dynamic, dynamic> authData,
    {required String fileLoc, String? fileType, bool aclFlag = false}) async {
  String? itemLoc = '';
  var itemSlug = '';
  var itemType = '';
  var contentType = '';

  // Get authentication info.

  final rsaInfo = authData['rsaInfo'];
  final rsaKeyPair = rsaInfo['rsa'];
  final publicKeyJwk = rsaInfo['pubKeyJwk'];
  final accessToken = authData['accessToken'].toString();

  // Set up directory or file parameters.
  if (fileFlag) {
    itemLoc = fileLoc;
    itemSlug = itemName;
    contentType = fileType!;
    itemType = '<http://www.w3.org/ns/ldp#Resource>; rel="type"';
  } else {
    itemLoc = fileLoc;
    itemSlug = itemName;
    contentType = 'application/octet-stream';
    itemType = '<http://www.w3.org/ns/ldp#BasicContainer>; rel="type"';
  }

  final encDataUrl = webId.contains('profile/card#me')
      ? webId.replaceAll('profile/card#me', itemLoc)
      : fileFlag
          ? '$webId$itemLoc'
          : '$webId/$itemLoc';

  final dPopToken =
      genDpopToken(encDataUrl, rsaKeyPair as KeyPair, publicKeyJwk, 'POST');

  final http.Response createResponse;

  if (aclFlag) {
    final aclFileUrl = webId.contains('profile/card#me')
        ? webId.replaceAll('profile/card#me', '$itemLoc$itemName')
        : '$webId/$itemLoc$itemName';
    final dPopToken = genDpopToken(aclFileUrl, rsaKeyPair, publicKeyJwk, 'PUT');

    // The PUT request will create the acl item in the server.

    createResponse = await http.put(
      Uri.parse(aclFileUrl),
      headers: <String, String>{
        'Accept': '*/*',
        'Authorization': 'DPoP $accessToken',
        'Connection': 'keep-alive',
        'Content-Type': 'text/turtle',
        'Content-Length': itemBody.length.toString(),
        'DPoP': dPopToken,
      },
      body: itemBody,
    );
  } else {
    // The POST request will create the item in the server.

    createResponse = await http.post(
      Uri.parse(encDataUrl),
      headers: <String, String>{
        'Accept': '*/*',
        'Authorization': 'DPoP $accessToken',
        'Connection': 'keep-alive',
        'Content-Type': contentType,
        'Link': itemType,
        'Slug': itemSlug,
        'DPoP': dPopToken,
      },
      body: itemBody,
    );
  }

  if (createResponse.statusCode == 200 || createResponse.statusCode == 201) {
    // If the server did return a 200 OK response,
    // then parse the JSON.
    return 'ok';
  } else {
    // If the server did not return a 200 OK response,
    // then throw an exception.
    throw Exception('Failed to create resource! Try again in a while.');
  }
}

/// Asynchronously checks whether a given resource exists on the server.
///
/// This function makes an HTTP GET request to the specified resource URL to determine if the resource exists.
/// It handles both files and directories (containers) by setting appropriate headers based on the [fileFlag].

Future<String> checkResourceExists(
    String resUrl, String accessToken, String dPopToken, bool fileFlag) async {
  String contentType;
  String itemType;
  if (fileFlag) {
    contentType = '*/*';
    itemType = '<http://www.w3.org/ns/ldp#Resource>; rel="type"';
  } else {
    /// This is a directory (container)
    contentType = 'application/octet-stream';
    itemType = '<http://www.w3.org/ns/ldp#BasicContainer>; rel="type"';
  }

  final response = await http.get(
    Uri.parse(resUrl),
    headers: <String, String>{
      'Content-Type': contentType,
      'Authorization': 'DPoP $accessToken',
      'Link': itemType,
      'DPoP': dPopToken,
    },
  );

  if (response.statusCode == 200 || response.statusCode == 204) {
    // If the server did return a 200 OK response,
    // then return true.
    return 'exist';
  } else if (response.statusCode == 404) {
    // If the server did not return a 200 OK response,
    // then return false.
    return 'not-exist';
  } else {
    return 'other-error';
  }
}

/// Generates a list of default folder paths for a given application.
///
/// This function takes the name of an application as input and returns a list of strings.
/// Each string in the list represents a path to a default folder for the application.

List<String> generateDefaultFolders(String appName) {
  final mainResDir = appName;
  const myNotesDir = 'data';
  const sharingDir = 'sharing';
  const sharedDir = 'shared';
  const encDir = 'encryption';
  const logsDir = 'logs';

  final myNotesDirLoc = '$mainResDir/$myNotesDir';
  final sharingDirLoc = '$mainResDir/$sharingDir';
  final sharedDirLoc = '$mainResDir/$sharedDir';
  final encDirLoc = '$mainResDir/$encDir';
  final logDirLoc = '$mainResDir/$logsDir';

  final folders = [
    mainResDir,
    sharingDirLoc,
    sharedDirLoc,
    myNotesDirLoc,
    encDirLoc,
    logDirLoc,
  ];
  return folders;
}

/// Generates a list of default folder paths for a given application.
///
/// This function takes the name of an application as input and returns a list of strings.
/// Each string in the list represents a path to a default folder for the application.

Map<dynamic, dynamic> generateDefaultFiles(String appName) {
  final mainResDir = appName;
  const sharingDir = 'sharing';
  const sharedDir = 'shared';
  const encDir = 'encryption';
  const logsDir = 'logs';

  const encKeyFile = 'enc-keys.ttl';
  const pubKeyFile = 'public-key.ttl';
  const indKeyFile = 'ind-keys.ttl';
  const permLogFile = 'permissions-log.ttl';

  final sharingDirLoc = '$mainResDir/$sharingDir';
  final sharedDirLoc = '$mainResDir/$sharedDir';
  final encDirLoc = '$mainResDir/$encDir';
  final logDirLoc = '$mainResDir/$logsDir';

  final files = {
    sharingDirLoc: [
      pubKeyFile,
      '$pubKeyFile.acl',
    ],
    logDirLoc: [
      permLogFile,
      '$permLogFile.acl',
    ],
    sharedDirLoc: ['.acl'],
    encDirLoc: [encKeyFile, indKeyFile],
  };
  return files;
}

<<<<<<< HEAD
// comment out the following function as it is not used in the current version
// of the app, zheyuan might need to use to in the future so keeping it here.

// /// Updates a file on the server with the provided SPARQL query.
// ///
// /// This asynchronous function sends a PATCH request to the server, targeting
// /// the file specified by [fileUrl]. It uses SPARQL (a query language for RDF data)
// /// to perform the update operation. This function is typically used in scenarios
// /// where RDF data stored on a Solid POD (Personal Online Datastore) needs to be
// /// modified.

// Future<String> updateFileByQuery(
//   String fileUrl,
//   String accessToken,
//   String dPopToken,
//   String query,
// ) async {
//   final editResponse = await http.patch(
//     Uri.parse(fileUrl),
//     headers: <String, String>{
//       'Accept': '*/*',
//       'Authorization': 'DPoP $accessToken',
//       'Connection': 'keep-alive',
//       'Content-Type': 'application/sparql-update',
//       'Content-Length': query.length.toString(),
//       'DPoP': dPopToken,
//     },
//     body: query,
//   );

//   if (editResponse.statusCode == 200 || editResponse.statusCode == 205) {
//     // If the server did return a 200 OK response,
//     // then parse the JSON.
//     return 'ok';
//   } else {
//     // If the server did not return a 200 OK response,
//     // then throw an exception.
//     throw Exception('Failed to write profile data! Try again in a while.');
//   }
// }

// comment out the following function as it is not used in the current version
// of the app, zheyuan might need to use to in the future so keeping it here.

// /// Updates an individual key file with encrypted session key information.
// ///
// /// This asynchronous function is responsible for updating the key file located
// /// at a user's Solid POD (Personal Online Datastore) with new encrypted session
// /// key data. The function performs various checks and updates the file only if
// /// necessary to avoid redundant operations.

// Future<String> updateIndKeyFile(
//   String webId,
//   Map<dynamic, dynamic> authData,
//   String resName,
//   String encSessionKey,
//   String encNoteFilePath,
//   String encNoteIv,
//   String appName,
// ) async {
//   var createUpdateRes = '';

//   const encDir = 'encryption';

//   final encDirLoc = '$appName/$encDir';

//   // Get indi key file url.

//   final keyFileUrl = webId.contains(profCard)
//       ? webId.replaceAll(profCard, '$encDirLoc/$indKeyFile')
//       : '$webId/$encDirLoc/$indKeyFile';

//   final rsaInfo = authData['rsaInfo'];
//   final rsaKeyPair = rsaInfo['rsa'];
//   final publicKeyJwk = rsaInfo['pubKeyJwk'];
//   final accessToken = authData['accessToken'].toString();

//   final notesFile = '$webId/predicates/file#';
//   final notesTerms = '$webId/predicates/terms#';

//   // Update the file.
//   // First check if the file already contain the same value.

//   final dPopTokenKeyFile =
//       genDpopToken(keyFileUrl, rsaKeyPair as KeyPair, publicKeyJwk, 'GET');
//   final keyFileContent =
//       await fetchPrvFile(keyFileUrl, accessToken, dPopTokenKeyFile);
//   final keyFileDataMap = getFileContent(keyFileContent);

//   // Define query parameters.

//   final prefix1 = 'file: <$notesFile>';
//   final prefix2 = 'notesTerms: <$notesTerms>';

//   final subject = 'file:$resName';
//   final predObjPath = 'notesTerms:$pathPred "$encNoteFilePath";';
//   final predObjIv = 'notesTerms:$ivPred "$encNoteIv";';
//   final predObjKey = 'notesTerms:$sessionKeyPred "$encSessionKey".';

//   // Check if the resource is previously added or not.

//   if (keyFileDataMap.containsKey(resName)) {
//     final existPath = keyFileDataMap[resName][pathPred].toString();
//     final existIv = keyFileDataMap[resName][ivPred].toString();
//     final existKey = keyFileDataMap[resName][sessionKeyPred].toString();

//     // If file does not contain the same encrypted value then delete and update
//     // the file.
//     // NOTE: Public key encryption generates different hashes different time for same plaintext value.
//     // Therefore this always ends up deleting the previous and adding a new hash.
//     if (existKey != encSessionKey ||
//         existPath != encNoteFilePath ||
//         existIv != encNoteIv) {
//       final predObjPathPrev = 'notesTerms:$pathPred "$existPath";';
//       final predObjIvPrev = 'notesTerms:$ivPred "$existIv";';
//       final predObjKeyPrev = 'notesTerms:$sessionKeyPred "$existKey".';

//       // Generate update sparql query.

//       final query =
//           'PREFIX $prefix1 PREFIX $prefix2 DELETE DATA {$subject $predObjPathPrev $predObjIvPrev $predObjKeyPrev}; INSERT DATA {$subject $predObjPath $predObjIv $predObjKey};';

//       // Generate DPoP token.

//       final dPopTokenKeyFilePatch =
//           genDpopToken(keyFileUrl, rsaKeyPair, publicKeyJwk, 'PATCH');

//       // Run the query.

//       createUpdateRes = await updateFileByQuery(
//           keyFileUrl, accessToken, dPopTokenKeyFilePatch, query);
//     } else {
//       // If the file contain same values, then no need to run anything.
//       createUpdateRes = 'ok';
//     }
//   } else {
//     // Generate insert only sparql query.

//     final query =
//         'PREFIX $prefix1 PREFIX $prefix2 INSERT DATA {$subject $predObjPath $predObjIv $predObjKey};';

//     // Generate DPoP token.

//     final dPopTokenKeyFilePatch =
//         genDpopToken(keyFileUrl, rsaKeyPair, publicKeyJwk, 'PATCH');

//     // Run the query.

//     createUpdateRes = await updateFileByQuery(
//         keyFileUrl, accessToken, dPopTokenKeyFilePatch, query);
//   }

//   if (createUpdateRes == 'ok') {
//     return createUpdateRes;
//   } else {
//     throw Exception('Failed to create/update the shared file.');
//   }
// }

// comment out the following function as it is not used in the current version
// of the app, anushka might need to use to in the future so keeping it here.

// // Updates the initial profile data on the server.
// ///
// /// This function sends a PUT request to update the user's profile information. It constructs the profile URL from the provided `webId`, generates a DPoP token using the RSA key pair and public key in JWK format from `authData`, and then sends the request with the `profBody` as the payload.
// ///
// /// The `authData` map must contain `rsaInfo` (which includes `rsa` key pair and `pubKeyJwk`) and an `accessToken`. The function modifies the `webId` URL to target the appropriate resource on the server.
// ///
// /// Throws an Exception if the server does not return a 200 OK or 205 Reset Content response, indicating a failure in updating the profile.

// Future<String> initialProfileUpdate(
//   String profBody,
//   Map<dynamic, dynamic> authData,
//   String webId,
// ) async {
//   // Get authentication info
//   final rsaInfo = authData['rsaInfo'];
//   final rsaKeyPair = rsaInfo['rsa'];
//   final publicKeyJwk = rsaInfo['pubKeyJwk'];
//   final accessToken = authData['accessToken'] as String;

//   final profUrl = webId.replaceAll('#me', '');
//   final dPopToken =
//       genDpopToken(profUrl, rsaKeyPair as KeyPair, publicKeyJwk, 'PUT');

//   // The PUT request will create the acl item in the server
//   final updateResponse = await http.put(
//     Uri.parse(profUrl),
//     headers: <String, String>{
//       'Accept': '*/*',
//       'Authorization': 'DPoP $accessToken',
//       'Connection': 'keep-alive',
//       'Content-Type': 'text/turtle',
//       'Content-Length': profBody.length.toString(),
//       'DPoP': dPopToken,
//     },
//     body: profBody,
//   );

//   if (updateResponse.statusCode == 200 || updateResponse.statusCode == 205) {
//     // If the server did return a 205 Reset response,
//     return 'ok';
//   } else {
//     // If the server did not return a 205 response,
//     // then throw an exception.
//     throw Exception('Failed to update resource! Try again in a while.');
//   }
// }
=======
/// Updates a file on the server with the provided SPARQL query.
///
/// This asynchronous function sends a PATCH request to the server, targeting
/// the file specified by [fileUrl]. It uses SPARQL (a query language for RDF data)
/// to perform the update operation. This function is typically used in scenarios
/// where RDF data stored on a Solid POD (Personal Online Datastore) needs to be
/// modified.

Future<String> updateFileByQuery(
  String fileUrl,
  String accessToken,
  String dPopToken,
  String query,
) async {
  final editResponse = await http.patch(
    Uri.parse(fileUrl),
    headers: <String, String>{
      'Accept': '*/*',
      'Authorization': 'DPoP $accessToken',
      'Connection': 'keep-alive',
      'Content-Type': 'application/sparql-update',
      'Content-Length': query.length.toString(),
      'DPoP': dPopToken,
    },
    body: query,
  );

  if (editResponse.statusCode == 200 || editResponse.statusCode == 205) {
    // If the server did return a 200 OK response,
    // then parse the JSON.
    return 'ok';
  } else {
    // If the server did not return a 200 OK response,
    // then throw an exception.
    throw Exception('Failed to write profile data! Try again in a while.');
  }
}

/// Updates an individual key file with encrypted session key information.
///
/// This asynchronous function is responsible for updating the key file located
/// at a user's Solid POD (Personal Online Datastore) with new encrypted session
/// key data. The function performs various checks and updates the file only if
/// necessary to avoid redundant operations.

Future<String> updateIndKeyFile(
  String webId,
  Map<dynamic, dynamic> authData,
  String resName,
  String encSessionKey,
  String encNoteFilePath,
  String encNoteIv,
  String appName,
) async {
  var createUpdateRes = '';

  const encDir = 'encryption';

  final encDirLoc = '$appName/$encDir';

  // Get indi key file url.

  final keyFileUrl = webId.contains(profCard)
      ? webId.replaceAll(profCard, '$encDirLoc/$indKeyFile')
      : '$webId/$encDirLoc/$indKeyFile';

  final rsaInfo = authData['rsaInfo'];
  final rsaKeyPair = rsaInfo['rsa'];
  final publicKeyJwk = rsaInfo['pubKeyJwk'];
  final accessToken = authData['accessToken'].toString();

  final notesFile = '$webId/predicates/file#';
  final notesTerms = '$webId/predicates/terms#';

  // Update the file.
  // First check if the file already contain the same value.

  final dPopTokenKeyFile =
      genDpopToken(keyFileUrl, rsaKeyPair as KeyPair, publicKeyJwk, 'GET');
  final keyFileContent =
      await fetchPrvFile(keyFileUrl, accessToken, dPopTokenKeyFile);
  final keyFileDataMap = getFileContent(keyFileContent);

  // Define query parameters.

  final prefix1 = 'file: <$notesFile>';
  final prefix2 = 'notesTerms: <$notesTerms>';

  final subject = 'file:$resName';
  final predObjPath = 'notesTerms:$pathPred "$encNoteFilePath";';
  final predObjIv = 'notesTerms:$ivPred "$encNoteIv";';
  final predObjKey = 'notesTerms:$sessionKeyPred "$encSessionKey".';

  // Check if the resource is previously added or not.

  if (keyFileDataMap.containsKey(resName)) {
    final existPath = keyFileDataMap[resName][pathPred].toString();
    final existIv = keyFileDataMap[resName][ivPred].toString();
    final existKey = keyFileDataMap[resName][sessionKeyPred].toString();

    // If file does not contain the same encrypted value then delete and update
    // the file.
    // NOTE: Public key encryption generates different hashes different time for same plaintext value.
    // Therefore this always ends up deleting the previous and adding a new hash.
    if (existKey != encSessionKey ||
        existPath != encNoteFilePath ||
        existIv != encNoteIv) {
      final predObjPathPrev = 'notesTerms:$pathPred "$existPath";';
      final predObjIvPrev = 'notesTerms:$ivPred "$existIv";';
      final predObjKeyPrev = 'notesTerms:$sessionKeyPred "$existKey".';

      // Generate update sparql query.

      final query =
          'PREFIX $prefix1 PREFIX $prefix2 DELETE DATA {$subject $predObjPathPrev $predObjIvPrev $predObjKeyPrev}; INSERT DATA {$subject $predObjPath $predObjIv $predObjKey};';

      // Generate DPoP token.

      final dPopTokenKeyFilePatch =
          genDpopToken(keyFileUrl, rsaKeyPair, publicKeyJwk, 'PATCH');

      // Run the query.

      createUpdateRes = await updateFileByQuery(
          keyFileUrl, accessToken, dPopTokenKeyFilePatch, query);
    } else {
      // If the file contain same values, then no need to run anything.
      createUpdateRes = 'ok';
    }
  } else {
    // Generate insert only sparql query.

    final query =
        'PREFIX $prefix1 PREFIX $prefix2 INSERT DATA {$subject $predObjPath $predObjIv $predObjKey};';

    // Generate DPoP token.

    final dPopTokenKeyFilePatch =
        genDpopToken(keyFileUrl, rsaKeyPair, publicKeyJwk, 'PATCH');

    // Run the query.

    createUpdateRes = await updateFileByQuery(
        keyFileUrl, accessToken, dPopTokenKeyFilePatch, query);
  }

  if (createUpdateRes == 'ok') {
    return createUpdateRes;
  } else {
    throw Exception('Failed to create/update the shared file.');
  }
}

// Updates the initial profile data on the server.
///
/// This function sends a PUT request to update the user's profile information. It constructs the profile URL from the provided `webId`, generates a DPoP token using the RSA key pair and public key in JWK format from `authData`, and then sends the request with the `profBody` as the payload.
///
/// The `authData` map must contain `rsaInfo` (which includes `rsa` key pair and `pubKeyJwk`) and an `accessToken`. The function modifies the `webId` URL to target the appropriate resource on the server.
///
/// Throws an Exception if the server does not return a 200 OK or 205 Reset Content response, indicating a failure in updating the profile.

Future<String> initialProfileUpdate(
  String profBody,
  Map<dynamic, dynamic> authData,
  String webId,
) async {
  // Get authentication info
  final rsaInfo = authData['rsaInfo'];
  final rsaKeyPair = rsaInfo['rsa'];
  final publicKeyJwk = rsaInfo['pubKeyJwk'];
  final accessToken = authData['accessToken'] as String;

  final profUrl = webId.replaceAll('#me', '');
  final dPopToken =
      genDpopToken(profUrl, rsaKeyPair as KeyPair, publicKeyJwk, 'PUT');

  // The PUT request will create the acl item in the server
  final updateResponse = await http.put(
    Uri.parse(profUrl),
    headers: <String, String>{
      'Accept': '*/*',
      'Authorization': 'DPoP $accessToken',
      'Connection': 'keep-alive',
      'Content-Type': 'text/turtle',
      'Content-Length': profBody.length.toString(),
      'DPoP': dPopToken,
    },
    body: profBody,
  );

  if (updateResponse.statusCode == 200 || updateResponse.statusCode == 205) {
    // If the server did return a 205 Reset response,
    return 'ok';
  } else {
    // If the server did not return a 205 response,
    // then throw an exception.
    throw Exception('Failed to update resource! Try again in a while.');
  }
}

/// Get encryption keys from the private file
///
/// returns the file content

Future<String> fetchKeyData() async {
  final webId = await getWebId();
  final authDataStr = await secureStorage.read(key: 'authdata');

  final authData = convertAuthData(authDataStr!);

  final rsaInfo = authData['rsaInfo'];
  final rsaKeyPair = rsaInfo['rsa'] as KeyPair;
  final publicKeyJwk = rsaInfo['pubKeyJwk'];
  final accessToken = authData['accessToken'];
  final keyFileUrl = webId!.replaceAll(profCard, 'keypod/$encDir/$encKeyFile');
  final dPopTokenKey =
      genDpopToken(keyFileUrl, rsaKeyPair, publicKeyJwk, 'GET');

  final keyData = await fetchPrvFile(
    keyFileUrl,
    accessToken as String,
    dPopTokenKey,
  );

  return keyData;
}

/// Get tokens necessary to fetch a file from a POD
///
/// returns the access token and DPoP token

Future<List<dynamic>> getTokens(String fileUrl) async {
  final authDataStr = await secureStorage.read(key: 'authdata');

  final authData = convertAuthData(authDataStr!);

  final rsaInfo = authData['rsaInfo'];
  final rsaKeyPair = rsaInfo['rsa'] as KeyPair;
  final publicKeyJwk = rsaInfo['pubKeyJwk'];
  final accessToken = authData['accessToken'];
  final dPopToken = genDpopToken(fileUrl, rsaKeyPair, publicKeyJwk, 'GET');

  return [accessToken, dPopToken];
}

/// From a given file path create file URL
///
/// returns the full file URL

Future<String> createFileUrl(String filePath) async {
  final webId = await getWebId();

  final appDetails = await getAppNameVersion();
  final appName = appDetails[0];
  final keyFileUrl = webId!.replaceAll(profCard, '$appName/$filePath');

  return keyFileUrl;
}

/// Extract the app name and the version from the package info

Future<List<dynamic>> getAppNameVersion() async {
  final info = await PackageInfo.fromPlatform();
  final appName = info.appName;
  final appVersion = info.version;

  return [appName, appVersion];
}

/// Check whether a user is logged in or not
///
/// Check if the local storage has authentication
/// details of the user and also check whether the
/// access token is expired or not
/// returns boolean

Future<bool> checkLoggedIn() async {
  final webId = await getWebId();
  final authDataStr = await secureStorage.read(key: 'authdata');

  if ((webId != null && webId.isNotEmpty) &&
      (authDataStr != null && authDataStr.isNotEmpty)) {
    final authData = jsonDecode(authDataStr);
    final accessToken = authData['accessToken'];
    final hasExpired = JwtDecoder.isExpired(accessToken as String);

    if (hasExpired) {
      return false;
    } else {
      return true;
    }
  } else {
    return false;
  }
}

/// Delete login information from the local storage
///
/// returns true if successful

Future<bool> deleteLogIn() async {
  try {
    await secureStorage.delete(key: 'webid');
    await secureStorage.delete(key: 'authdata');
    return true;
  } on Exception {
    return false;
  }
}

/// Get the webId from local storage

Future<String?> getWebId() async {
  final webId = await secureStorage.read(key: 'webid');
  assert(webId != null);
  return webId;
}

/// Get the webId from local storage

Future<Map<dynamic, dynamic>> getAuthData() async {
  final authDataStr = await secureStorage.read(key: 'authdata');
  assert(authDataStr != null);
  final authData = convertAuthData(authDataStr!);
  return authData;
}
>>>>>>> b4b74096
<|MERGE_RESOLUTION|>--- conflicted
+++ resolved
@@ -35,7 +35,10 @@
 import 'package:fast_rsa/fast_rsa.dart';
 import 'package:http/http.dart' as http;
 import 'package:jwt_decoder/jwt_decoder.dart';
-<<<<<<< HEAD
+import 'package:package_info_plus/package_info_plus.dart';
+import 'package:rdflib/rdflib.dart';
+import 'package:solidpod/src/solid/common_func.dart';
+import 'package:solidpod/src/solid/constants.dart';
 import 'package:solid_auth/solid_auth.dart';
 
 // comment out the following function as it is not used in the current version
@@ -67,40 +70,6 @@
 
 //   return fileContentMap;
 // }
-=======
-import 'package:package_info_plus/package_info_plus.dart';
-import 'package:rdflib/rdflib.dart';
-import 'package:solidpod/src/solid/common_func.dart';
-import 'package:solidpod/src/solid/constants.dart';
-import 'package:solid_auth/solid_auth.dart';
-
-/// Parses file information and extracts content into a map.
-///
-/// This function processes the provided file information, which is expected to be
-/// in Turtle (Terse RDF Triple Language) format. It uses a graph-based approach
-/// to parse the Turtle data and extract key attributes and their values.
-
-Map<dynamic, dynamic> getFileContent(String fileInfo) {
-  final g = Graph();
-  g.parseTurtle(fileInfo);
-  final fileContentMap = {};
-  final fileContentList = [];
-  for (final t in g.triples) {
-    final predicate = t.pre.value as String;
-    if (predicate.contains('#')) {
-      final subject = t.sub.value;
-      final attributeName = predicate.split('#')[1];
-      final attrVal = t.obj.value.toString();
-      if (attributeName != 'type') {
-        fileContentList.add([subject, attributeName, attrVal]);
-      }
-      fileContentMap[attributeName] = [subject, attrVal];
-    }
-  }
-
-  return fileContentMap;
-}
->>>>>>> b4b74096
 
 /// The fetchPrvFile function is an asynchronous function designed to fetch
 /// profile data from a specified URL [profCardUrl].
@@ -396,7 +365,6 @@
   return files;
 }
 
-<<<<<<< HEAD
 // comment out the following function as it is not used in the current version
 // of the app, zheyuan might need to use to in the future so keeping it here.
 
@@ -604,332 +572,4 @@
 //     // then throw an exception.
 //     throw Exception('Failed to update resource! Try again in a while.');
 //   }
-// }
-=======
-/// Updates a file on the server with the provided SPARQL query.
-///
-/// This asynchronous function sends a PATCH request to the server, targeting
-/// the file specified by [fileUrl]. It uses SPARQL (a query language for RDF data)
-/// to perform the update operation. This function is typically used in scenarios
-/// where RDF data stored on a Solid POD (Personal Online Datastore) needs to be
-/// modified.
-
-Future<String> updateFileByQuery(
-  String fileUrl,
-  String accessToken,
-  String dPopToken,
-  String query,
-) async {
-  final editResponse = await http.patch(
-    Uri.parse(fileUrl),
-    headers: <String, String>{
-      'Accept': '*/*',
-      'Authorization': 'DPoP $accessToken',
-      'Connection': 'keep-alive',
-      'Content-Type': 'application/sparql-update',
-      'Content-Length': query.length.toString(),
-      'DPoP': dPopToken,
-    },
-    body: query,
-  );
-
-  if (editResponse.statusCode == 200 || editResponse.statusCode == 205) {
-    // If the server did return a 200 OK response,
-    // then parse the JSON.
-    return 'ok';
-  } else {
-    // If the server did not return a 200 OK response,
-    // then throw an exception.
-    throw Exception('Failed to write profile data! Try again in a while.');
-  }
-}
-
-/// Updates an individual key file with encrypted session key information.
-///
-/// This asynchronous function is responsible for updating the key file located
-/// at a user's Solid POD (Personal Online Datastore) with new encrypted session
-/// key data. The function performs various checks and updates the file only if
-/// necessary to avoid redundant operations.
-
-Future<String> updateIndKeyFile(
-  String webId,
-  Map<dynamic, dynamic> authData,
-  String resName,
-  String encSessionKey,
-  String encNoteFilePath,
-  String encNoteIv,
-  String appName,
-) async {
-  var createUpdateRes = '';
-
-  const encDir = 'encryption';
-
-  final encDirLoc = '$appName/$encDir';
-
-  // Get indi key file url.
-
-  final keyFileUrl = webId.contains(profCard)
-      ? webId.replaceAll(profCard, '$encDirLoc/$indKeyFile')
-      : '$webId/$encDirLoc/$indKeyFile';
-
-  final rsaInfo = authData['rsaInfo'];
-  final rsaKeyPair = rsaInfo['rsa'];
-  final publicKeyJwk = rsaInfo['pubKeyJwk'];
-  final accessToken = authData['accessToken'].toString();
-
-  final notesFile = '$webId/predicates/file#';
-  final notesTerms = '$webId/predicates/terms#';
-
-  // Update the file.
-  // First check if the file already contain the same value.
-
-  final dPopTokenKeyFile =
-      genDpopToken(keyFileUrl, rsaKeyPair as KeyPair, publicKeyJwk, 'GET');
-  final keyFileContent =
-      await fetchPrvFile(keyFileUrl, accessToken, dPopTokenKeyFile);
-  final keyFileDataMap = getFileContent(keyFileContent);
-
-  // Define query parameters.
-
-  final prefix1 = 'file: <$notesFile>';
-  final prefix2 = 'notesTerms: <$notesTerms>';
-
-  final subject = 'file:$resName';
-  final predObjPath = 'notesTerms:$pathPred "$encNoteFilePath";';
-  final predObjIv = 'notesTerms:$ivPred "$encNoteIv";';
-  final predObjKey = 'notesTerms:$sessionKeyPred "$encSessionKey".';
-
-  // Check if the resource is previously added or not.
-
-  if (keyFileDataMap.containsKey(resName)) {
-    final existPath = keyFileDataMap[resName][pathPred].toString();
-    final existIv = keyFileDataMap[resName][ivPred].toString();
-    final existKey = keyFileDataMap[resName][sessionKeyPred].toString();
-
-    // If file does not contain the same encrypted value then delete and update
-    // the file.
-    // NOTE: Public key encryption generates different hashes different time for same plaintext value.
-    // Therefore this always ends up deleting the previous and adding a new hash.
-    if (existKey != encSessionKey ||
-        existPath != encNoteFilePath ||
-        existIv != encNoteIv) {
-      final predObjPathPrev = 'notesTerms:$pathPred "$existPath";';
-      final predObjIvPrev = 'notesTerms:$ivPred "$existIv";';
-      final predObjKeyPrev = 'notesTerms:$sessionKeyPred "$existKey".';
-
-      // Generate update sparql query.
-
-      final query =
-          'PREFIX $prefix1 PREFIX $prefix2 DELETE DATA {$subject $predObjPathPrev $predObjIvPrev $predObjKeyPrev}; INSERT DATA {$subject $predObjPath $predObjIv $predObjKey};';
-
-      // Generate DPoP token.
-
-      final dPopTokenKeyFilePatch =
-          genDpopToken(keyFileUrl, rsaKeyPair, publicKeyJwk, 'PATCH');
-
-      // Run the query.
-
-      createUpdateRes = await updateFileByQuery(
-          keyFileUrl, accessToken, dPopTokenKeyFilePatch, query);
-    } else {
-      // If the file contain same values, then no need to run anything.
-      createUpdateRes = 'ok';
-    }
-  } else {
-    // Generate insert only sparql query.
-
-    final query =
-        'PREFIX $prefix1 PREFIX $prefix2 INSERT DATA {$subject $predObjPath $predObjIv $predObjKey};';
-
-    // Generate DPoP token.
-
-    final dPopTokenKeyFilePatch =
-        genDpopToken(keyFileUrl, rsaKeyPair, publicKeyJwk, 'PATCH');
-
-    // Run the query.
-
-    createUpdateRes = await updateFileByQuery(
-        keyFileUrl, accessToken, dPopTokenKeyFilePatch, query);
-  }
-
-  if (createUpdateRes == 'ok') {
-    return createUpdateRes;
-  } else {
-    throw Exception('Failed to create/update the shared file.');
-  }
-}
-
-// Updates the initial profile data on the server.
-///
-/// This function sends a PUT request to update the user's profile information. It constructs the profile URL from the provided `webId`, generates a DPoP token using the RSA key pair and public key in JWK format from `authData`, and then sends the request with the `profBody` as the payload.
-///
-/// The `authData` map must contain `rsaInfo` (which includes `rsa` key pair and `pubKeyJwk`) and an `accessToken`. The function modifies the `webId` URL to target the appropriate resource on the server.
-///
-/// Throws an Exception if the server does not return a 200 OK or 205 Reset Content response, indicating a failure in updating the profile.
-
-Future<String> initialProfileUpdate(
-  String profBody,
-  Map<dynamic, dynamic> authData,
-  String webId,
-) async {
-  // Get authentication info
-  final rsaInfo = authData['rsaInfo'];
-  final rsaKeyPair = rsaInfo['rsa'];
-  final publicKeyJwk = rsaInfo['pubKeyJwk'];
-  final accessToken = authData['accessToken'] as String;
-
-  final profUrl = webId.replaceAll('#me', '');
-  final dPopToken =
-      genDpopToken(profUrl, rsaKeyPair as KeyPair, publicKeyJwk, 'PUT');
-
-  // The PUT request will create the acl item in the server
-  final updateResponse = await http.put(
-    Uri.parse(profUrl),
-    headers: <String, String>{
-      'Accept': '*/*',
-      'Authorization': 'DPoP $accessToken',
-      'Connection': 'keep-alive',
-      'Content-Type': 'text/turtle',
-      'Content-Length': profBody.length.toString(),
-      'DPoP': dPopToken,
-    },
-    body: profBody,
-  );
-
-  if (updateResponse.statusCode == 200 || updateResponse.statusCode == 205) {
-    // If the server did return a 205 Reset response,
-    return 'ok';
-  } else {
-    // If the server did not return a 205 response,
-    // then throw an exception.
-    throw Exception('Failed to update resource! Try again in a while.');
-  }
-}
-
-/// Get encryption keys from the private file
-///
-/// returns the file content
-
-Future<String> fetchKeyData() async {
-  final webId = await getWebId();
-  final authDataStr = await secureStorage.read(key: 'authdata');
-
-  final authData = convertAuthData(authDataStr!);
-
-  final rsaInfo = authData['rsaInfo'];
-  final rsaKeyPair = rsaInfo['rsa'] as KeyPair;
-  final publicKeyJwk = rsaInfo['pubKeyJwk'];
-  final accessToken = authData['accessToken'];
-  final keyFileUrl = webId!.replaceAll(profCard, 'keypod/$encDir/$encKeyFile');
-  final dPopTokenKey =
-      genDpopToken(keyFileUrl, rsaKeyPair, publicKeyJwk, 'GET');
-
-  final keyData = await fetchPrvFile(
-    keyFileUrl,
-    accessToken as String,
-    dPopTokenKey,
-  );
-
-  return keyData;
-}
-
-/// Get tokens necessary to fetch a file from a POD
-///
-/// returns the access token and DPoP token
-
-Future<List<dynamic>> getTokens(String fileUrl) async {
-  final authDataStr = await secureStorage.read(key: 'authdata');
-
-  final authData = convertAuthData(authDataStr!);
-
-  final rsaInfo = authData['rsaInfo'];
-  final rsaKeyPair = rsaInfo['rsa'] as KeyPair;
-  final publicKeyJwk = rsaInfo['pubKeyJwk'];
-  final accessToken = authData['accessToken'];
-  final dPopToken = genDpopToken(fileUrl, rsaKeyPair, publicKeyJwk, 'GET');
-
-  return [accessToken, dPopToken];
-}
-
-/// From a given file path create file URL
-///
-/// returns the full file URL
-
-Future<String> createFileUrl(String filePath) async {
-  final webId = await getWebId();
-
-  final appDetails = await getAppNameVersion();
-  final appName = appDetails[0];
-  final keyFileUrl = webId!.replaceAll(profCard, '$appName/$filePath');
-
-  return keyFileUrl;
-}
-
-/// Extract the app name and the version from the package info
-
-Future<List<dynamic>> getAppNameVersion() async {
-  final info = await PackageInfo.fromPlatform();
-  final appName = info.appName;
-  final appVersion = info.version;
-
-  return [appName, appVersion];
-}
-
-/// Check whether a user is logged in or not
-///
-/// Check if the local storage has authentication
-/// details of the user and also check whether the
-/// access token is expired or not
-/// returns boolean
-
-Future<bool> checkLoggedIn() async {
-  final webId = await getWebId();
-  final authDataStr = await secureStorage.read(key: 'authdata');
-
-  if ((webId != null && webId.isNotEmpty) &&
-      (authDataStr != null && authDataStr.isNotEmpty)) {
-    final authData = jsonDecode(authDataStr);
-    final accessToken = authData['accessToken'];
-    final hasExpired = JwtDecoder.isExpired(accessToken as String);
-
-    if (hasExpired) {
-      return false;
-    } else {
-      return true;
-    }
-  } else {
-    return false;
-  }
-}
-
-/// Delete login information from the local storage
-///
-/// returns true if successful
-
-Future<bool> deleteLogIn() async {
-  try {
-    await secureStorage.delete(key: 'webid');
-    await secureStorage.delete(key: 'authdata');
-    return true;
-  } on Exception {
-    return false;
-  }
-}
-
-/// Get the webId from local storage
-
-Future<String?> getWebId() async {
-  final webId = await secureStorage.read(key: 'webid');
-  assert(webId != null);
-  return webId;
-}
-
-/// Get the webId from local storage
-
-Future<Map<dynamic, dynamic>> getAuthData() async {
-  final authDataStr = await secureStorage.read(key: 'authdata');
-  assert(authDataStr != null);
-  final authData = convertAuthData(authDataStr!);
-  return authData;
-}
->>>>>>> b4b74096
+// }