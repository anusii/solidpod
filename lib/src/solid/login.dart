--- conflicted
+++ resolved
@@ -1,10 +1,6 @@
 /// A widget to obtain a Solid token to access the user's POD.
 ///
-<<<<<<< HEAD
 // Time-stamp: <Thursday 2024-01-25 19:42:56 +1100 Graham Williams>
-=======
-// Time-stamp: <Thursday 2024-01-25 09:24:58 +1100 Graham Williams>
->>>>>>> f8c432a3
 ///
 /// Copyright (C) 2024, Software Innovation Institute, ANU.
 ///
