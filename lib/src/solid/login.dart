/// A widget to obtain a Solid token to access the user's POD.
///
<<<<<<< HEAD
// Time-stamp: <Monday 2024-01-08 14:31:10 +1100 Graham Williams>
=======
// Time-stamp: <Sunday 2024-01-07 08:36:42 +1100 Graham Williams>
>>>>>>> fd28b74b
///
/// Copyright (C) 2024, Software Innovation Institute, ANU.
///
/// Licensed under the MIT License (the "License").
///
/// License: https://choosealicense.com/licenses/mit/.
//
// Permission is hereby granted, free of charge, to any person obtaining a copy
// of this software and associated documentation files (the "Software"), to deal
// in the Software without restriction, including without limitation the rights
// to use, copy, modify, merge, publish, distribute, sublicense, and/or sell
// copies of the Software, and to permit persons to whom the Software is
// furnished to do so, subject to the following conditions:
//
// The above copyright notice and this permission notice shall be included in
// all copies or substantial portions of the Software.
//
// THE SOFTWARE IS PROVIDED "AS IS", WITHOUT WARRANTY OF ANY KIND, EXPRESS OR
// IMPLIED, INCLUDING BUT NOT LIMITED TO THE WARRANTIES OF MERCHANTABILITY,
// FITNESS FOR A PARTICULAR PURPOSE AND NONINFRINGEMENT. IN NO EVENT SHALL THE
// AUTHORS OR COPYRIGHT HOLDERS BE LIABLE FOR ANY CLAIM, DAMAGES OR OTHER
// LIABILITY, WHETHER IN AN ACTION OF CONTRACT, TORT OR OTHERWISE, ARISING FROM,
// OUT OF OR IN CONNECTION WITH THE SOFTWARE OR THE USE OR OTHER DEALINGS IN THE
// SOFTWARE.
///
/// Authors: Graham Williams

library;

import 'package:flutter/material.dart';

import 'package:package_info_plus/package_info_plus.dart';
import 'package:url_launcher/url_launcher.dart';

import 'package:solid/src/solid/authenticate.dart';
import 'package:solid/src/widgets/show_animation_dialog.dart';

// Screen size support funtions to identify narrow and very narrow screens. The
// width dictates whether the Login panel is laid out on the right with the app
// image on the left, or is on top of the app image.

const int narrowScreenLimit = 1175;
const int veryNarrowScreenLimit = 750;

double screenWidth(BuildContext context) => MediaQuery.of(context).size.width;

bool isNarrowScreen(BuildContext context) =>
    screenWidth(context) < narrowScreenLimit;

bool isVeryNarrowScreen(BuildContext context) =>
    screenWidth(context) < veryNarrowScreenLimit;

/// A widget to login to a Solid server for a user's token to access their POD.
///
/// The login screen will be the initial screen of the app when access to the
/// user's POD is required when the app requires access to the user's POD for
/// any of its functionality.

class SolidLogin extends StatefulWidget {
  const SolidLogin({
    // Include the literals here so that they are exposed through the docs.

    required this.child,
    this.image =
        const AssetImage('assets/images/default_image.jpg', package: 'solid'),
    this.logo =
        const AssetImage('assets/images/default_logo.png', package: 'solid'),
    this.title = 'LOG IN TO YOUR POD',
    this.webID = 'https://pods.solidcommunity.au',
    this.link = 'https://solidproject.org',
    super.key,
  });

  /// The app's welcome image used as the left panel or the background.
  ///
  /// For a desktop dimensions the image is displayed as the left panel on the
  /// login screen.  For mobile dimensions (narrow screen) the image forms the
  /// background behind the Login panel.

  final AssetImage image;

  /// The app's logo as displayed at the top of the login panel.

  final AssetImage logo;

  /// The login text indicating what we are loging in to.

  final String title;

  /// The URI of the user's webID used to identify the Solid server to
  /// authenticate against.

  final String webID;

  /// The URL used as the value of the Visit link.

  final String link;

  /// The child widget after logging in.

  final Widget child;
  @override
  State<SolidLogin> createState() => _SolidLoginState();
}

class _SolidLoginState extends State<SolidLogin> {
  // This string will hold the application version number.  Initially, it's an
  // empty string because the actual version number will be obtained
  // asynchronously from the app's package information.

  String appVersion = '';

  @override
  void initState() {
    super.initState();
    _initPackageInfo();
  }

  // Fetch the package information.

  Future<void> _initPackageInfo() async {
    final info = await PackageInfo.fromPlatform();

    setState(() {
      appVersion = info.version;
    });
  }

  @override
  Widget build(BuildContext context) {
    // The login box's default image Widget for the left/background panel
    // depending on screen width.

    final loginBoxDecor = BoxDecoration(
      image: DecorationImage(
        image: widget.image,
        fit: BoxFit.cover,
      ),
    );

    // Text controller for the URI of the solid server to which an authenticate
    // request is sent.

    final webIdController = TextEditingController()..text = widget.webID;

    // Define a common style for the text of the two buttons, GET POD and LOGIN.

    const buttonTextStyle = TextStyle(
      fontSize: 15.0,
      letterSpacing: 2.0,
      fontWeight: FontWeight.bold,
    );

    // The GET A POD button that when pressed will launch a browser to the
    // releveant link from where a user can register for a POD on the Solid
    // server. The default location is relative to the [webID], and is currently
    // a fixed path but needs to be obtained from the server meta data, as was
    // done in solid_auth through [getIssuer].

    final getPodButton = ElevatedButton(
      // TODO 20231229 gjw NEED TO USE AN APPROACH TO GET THE RIGHT SOLID SERVER
      // REGISTRATION URL WHICH HAS CHANGED OVER SERVERS. PERHAPS IT IS NEEDED
      // TO BE OBTAINED FROM THE SERVER META DATA? CHECK WITH ANUSHKA. THE
      // getIssuer() FROM solid-auth PERHAPS WITH lauchIssuerReg() COULD THEN BE
      // USED AGAIN.

      onPressed: () => launchUrl(
          Uri.parse('${widget.webID}/.account/login/password/register/')),

      child: const Text('GET A POD', style: buttonTextStyle),
    );

    // A LOGIN button that when pressed will proceed to attempt to connect to
    // the URI through a browser to allow the user to authenticate
    // themselves. On return from the authentication, if successful, the class
    // provided child widget is instantiated.

    final loginButton = ElevatedButton(
      // style: TextButton.styleFrom(
      //   shape: RoundedRectangleBorder(
      //     borderRadius: buttonBorderRadius,
      //   ),
      // ),
      onPressed: () async {
        // Authenticate against the Solid server.

        // Method to show busy animation requiring BuildContext.
        //
        // This approach of creating a local method will avoid the `flutter
        // analyze` issue `use_build_context_synchronously`, identifying the use
        // of a BuildContext across asynchronous gaps, without referencing the
        // BuildContext after the async gap.

        void showBusyAnimation() {
          showAnimationDialog(
            context,
            7,
            'Logging in...',
            false,
          );
        }

        showBusyAnimation();

        // Perform the actual authentication by contacting the server at
        // [WebID].

        final authResult = await solidAuthenticate(widget.webID, context);

        // Method to navigate to the child widget, requiring BuildContext, and
        // so avoiding the "don't use BuildContext across async gaps" warning.

        void navigateToApp() {
          Navigator.pushReplacement(
            context,
            MaterialPageRoute(builder: (context) => widget.child),
          );
        }

        // Method to navigate back to the login widget, requiring BuildContext,
        // and so avoiding the "don't use BuildContext across async gaps"
        // warning.

        void navigateToLogin() {
          Navigator.pushReplacement(
            context,
            MaterialPageRoute(builder: (context) => widget),
          );
        }

        // Check that the authentication succeeded, and if so navigate to the
        // app itself. If it failed then notify the user and stay on the
        // SolidLogin page.

        if (authResult != null) {
          navigateToApp();
        } else {
          // On moving to using navigateToLogin() the previously implemented
          // asynchronous showAuthFailedPopup() is lost due to the immediately
          // following Navigator. We probably don't need a popup and so the code
          // is much simpler and the user interaction is probably clear enough
          // for now that for some reason we remain on the Login screen. If
          // there are non-obvious scneraiors where we fail to authenticate and
          // revert to thte login screen then we can capture and report them
          // later.

          navigateToLogin();
        }
      },
      child: const Text('LOGIN', style: buttonTextStyle),
    );

    // An Information link that is displayed within the Login panel.

    Widget linkTo(String link) => Container(
          margin: const EdgeInsets.only(right: 20),
          child: Row(
            mainAxisAlignment: MainAxisAlignment.end,
            children: [
              const Text('Visit '),

              // Use a GestureDetector to capture a double tap to open the URL,
              // and then within the SelectableText capture the single tap to
              // display the URL. A longer tap will then select the text,
              // ensuring we ignore it from the GestureDetector point of view,
              // so it won;t be treated as a tap. I did try a Listener, which is
              // a lower-level widget for handling pointer events, which allows
              // the SelectableText, as its child, to remain selectable while
              // also responding to taps to launch the URL, but it will always
              // open the URL onPointerUp and had no simple onDoubleTap access.

              // TODO 20240106 gjw Put the async anonymous function to launch
              // the URL into a named function and call it twice in the below
              // rather than repeating the code. DRY principle.

              GestureDetector(
                onLongPress: () => {},
                onDoubleTap: () async {
                  if (await canLaunchUrl(Uri.parse(link))) {
                    await launchUrl(Uri.parse(link));
                  } else {
                    throw 'Could not launch $link';
                  }
                },
                child: SelectableText(
                  link,
                  onTap: () async {
                    if (await canLaunchUrl(Uri.parse(link))) {
                      await launchUrl(Uri.parse(link));
                    } else {
                      throw 'Could not launch $link';
                    }
                  },
                  style: const TextStyle(
                    color: Colors.blue,
                    decoration: TextDecoration.underline,
                  ),
                ),
              ),
            ],
          ),
        );

    // A version text that is displayed within the login panel. The text box
    // height is set to be just the height of the text, using [boxTextHeight],
    // so that the box can be pushed down closer to the bottom of the Login
    // panel, rather than the box taking up the available vertical space and so
    // centering the text within the box. We choose a grey for the text, using
    // [versionTextColor], as it is not to be a standout text in full black.

    const boxTextHeight = 20.0;
    const versionTextColor = Colors.grey;

    final Widget versionDisplay = SizedBox(
      height: boxTextHeight,
      child: Center(
        child: SelectableText(
          'Version $appVersion',
          style: const TextStyle(
            color: versionTextColor,
          ),
        ),
      ),
    );

    // Build the login panel decorations from the component parts.

    final loginPanelDecor = Container(
      height: 650,
      padding: const EdgeInsets.all(30),
      child: Column(
        children: [
          Image(
            image: widget.logo,
            width: 200,
          ),
          const SizedBox(
            height: 0.0,
          ),
          const Divider(height: 15, thickness: 2),
          const SizedBox(
            height: 50.0,
          ),
          Text(widget.title,
              textAlign: TextAlign.center,
              style: const TextStyle(
                fontWeight: FontWeight.bold,
                fontSize: 20,
                color: Colors.black,
              )),
          const SizedBox(
            height: 20.0,
          ),
          TextFormField(
            controller: webIdController,
            decoration: const InputDecoration(
              border: UnderlineInputBorder(),
            ),
          ),
          const SizedBox(
            height: 20.0,
          ),
          Row(
            mainAxisAlignment: MainAxisAlignment.center,
            children: <Widget>[
              Expanded(
                child: getPodButton,
              ),
              const SizedBox(
                width: 15.0,
              ),
              Expanded(
                child: loginButton,
              ),
            ],
          ),
          // Leave a little space before the link.
          const SizedBox(
            height: 20.0,
          ),
          Align(
            alignment: Alignment.centerRight,
            child: linkTo(widget.link),
          ),
          // Expand to the bottom of the login panel.
          Expanded(
            child: Align(
              alignment: Alignment.bottomCenter,
              child: versionDisplay,
            ),
          ),
        ],
      ),
    );

    // The final login panel's offset depends on the screen size.

    // TODO 20231228 gjw SOMEONE PLEASE EXPLAIN THE RATIONALE BEHIND THE LOGIC
    // HERE FOR THE PANEL WIDTH.

    final loginPanelInset =
        (isVeryNarrowScreen(context) || !isNarrowScreen(context)) ? 0.05 : 0.25;

    // Create the actual login panel around the deocrated login panel.

    final loginPanel = Container(
      margin: EdgeInsets.symmetric(
          horizontal: loginPanelInset * screenWidth(context)),
      child: SingleChildScrollView(
        child: Card(
          elevation: 50,
          shape:
              RoundedRectangleBorder(borderRadius: BorderRadius.circular(15)),
          child: loginPanelDecor, //actualChildEventually,
        ),
      ),
    );

    // Bring the two top level components, [loginBoxDecor] and [loginPanel],
    // together to build the final [Scaffold] as the return [Widget] for
    // [solidLogin].

    return Scaffold(
      // TODO 20231228 gjw SOMEONE PLEASE EXPLAIN WHY USING A SafeArea
      // HERE. WHAT MOTIVATED ITS USE?

      body: SafeArea(
        child: DecoratedBox(
          // The image specified as [loginBoxDecor] is used as the background
          // for a narrow screen or else it is the left panel image as specified
          // shortly, and we create an empty BoxDecoration here in that case.

          decoration:
              isNarrowScreen(context) ? loginBoxDecor : const BoxDecoration(),
          child: Row(
            children: [
              isNarrowScreen(context)
                  ? Container()
                  : Expanded(
                      flex: 7,
                      child: Container(
                        decoration: loginBoxDecor,
                      ),
                    ),
              Expanded(
                flex: 5,
                child: loginPanel,
              ),
            ],
          ),
        ),
      ),
    );
  }
}<|MERGE_RESOLUTION|>--- conflicted
+++ resolved
@@ -1,10 +1,6 @@
 /// A widget to obtain a Solid token to access the user's POD.
 ///
-<<<<<<< HEAD
-// Time-stamp: <Monday 2024-01-08 14:31:10 +1100 Graham Williams>
-=======
-// Time-stamp: <Sunday 2024-01-07 08:36:42 +1100 Graham Williams>
->>>>>>> fd28b74b
+// Time-stamp: <Monday 2024-01-08 14:42:13 +1100 Graham Williams>
 ///
 /// Copyright (C) 2024, Software Innovation Institute, ANU.
 ///
