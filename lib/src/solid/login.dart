/// A widget to obtain a Solid token to access the user's POD.
///
// Time-stamp: <Tuesday 2024-01-30 09:42:36 +1100 Graham Williams>
///
/// Copyright (C) 2024, Software Innovation Institute, ANU.
///
/// Licensed under the MIT License (the "License").
///
/// License: https://choosealicense.com/licenses/mit/.
//
// Permission is hereby granted, free of charge, to any person obtaining a copy
// of this software and associated documentation files (the "Software"), to deal
// in the Software without restriction, including without limitation the rights
// to use, copy, modify, merge, publish, distribute, sublicense, and/or sell
// copies of the Software, and to permit persons to whom the Software is
// furnished to do so, subject to the following conditions:
//
// The above copyright notice and this permission notice shall be included in
// all copies or substantial portions of the Software.
//
// THE SOFTWARE IS PROVIDED "AS IS", WITHOUT WARRANTY OF ANY KIND, EXPRESS OR
// IMPLIED, INCLUDING BUT NOT LIMITED TO THE WARRANTIES OF MERCHANTABILITY,
// FITNESS FOR A PARTICULAR PURPOSE AND NONINFRINGEMENT. IN NO EVENT SHALL THE
// AUTHORS OR COPYRIGHT HOLDERS BE LIABLE FOR ANY CLAIM, DAMAGES OR OTHER
// LIABILITY, WHETHER IN AN ACTION OF CONTRACT, TORT OR OTHERWISE, ARISING FROM,
// OUT OF OR IN CONNECTION WITH THE SOFTWARE OR THE USE OR OTHER DEALINGS IN THE
// SOFTWARE.
///
/// Authors: Graham Williams

library;

import 'package:flutter/material.dart';
import 'package:package_info_plus/package_info_plus.dart';
import 'package:solid/src/screens/home.dart';
import 'package:solid/src/screens/initial_setup_screen.dart';
import 'package:solid/src/solid/api/rest_api.dart';
import 'package:solid/src/solid/authenticate.dart';
import 'package:solid/src/widgets/show_animation_dialog.dart';
import 'package:url_launcher/url_launcher.dart';

// Screen size support functions to identify narrow and very narrow screens. The
// width dictates whether the Login panel is laid out on the right with the app
// image on the left, or is on top of the app image.

const int _narrowScreenLimit = 1175;
const int _veryNarrowScreenLimit = 750;

<<<<<<< HEAD
/// Returns the width of the screen in logical pixels.

double screenWidth(BuildContext context) => MediaQuery.of(context).size.width;

/// Checks if the screen width is less than a predefined limit.

bool isNarrowScreen(BuildContext context) =>
    screenWidth(context) < narrowScreenLimit;

/// Checks if the screen width is less than a very narrow predefined limit.

bool isVeryNarrowScreen(BuildContext context) =>
    screenWidth(context) < veryNarrowScreenLimit;
=======
double _screenWidth(BuildContext context) => MediaQuery.of(context).size.width;

bool _isNarrowScreen(BuildContext context) =>
    _screenWidth(context) < _narrowScreenLimit;

bool _isVeryNarrowScreen(BuildContext context) =>
    _screenWidth(context) < _veryNarrowScreenLimit;

// Check whether the dialog was dismissed by the user.

bool _isDialogCanceled = false;
>>>>>>> 72ced959

/// A widget to login to a Solid server for a user's token to access their POD.
///
/// The login screen will be the initial screen of the app when access to the
/// user's POD is required when the app requires access to the user's POD for
/// any of its functionality.

class SolidLogin extends StatefulWidget {
  /// Parameters for authenticating to t Solid server.

  const SolidLogin({
    // Include the literals here so that they are exposed through the docs.

    required this.child,
    this.requireLogin = true,
    this.image =
        const AssetImage('assets/images/default_image.jpg', package: 'solid'),
    this.logo =
        const AssetImage('assets/images/default_logo.png', package: 'solid'),
    this.title = 'LOG IN TO YOUR POD',
    this.loginText = 'LOGIN',
    this.continueText = 'CONTINUE',
    this.podText = 'GET A POD',
    this.infoText = 'INFO',
    this.webID = 'https://pods.solidcommunity.au',
    this.link = 'https://solidproject.org',
    super.key,
  });

  /// The app's welcome image used as the left panel or the background.
  ///
  /// For a desktop dimensions the image is displayed as the left panel on the
  /// login screen.  For mobile dimensions (narrow screen) the image forms the
  /// background behind the Login panel.

  final AssetImage image;

  /// The app's logo as displayed at the top of the login panel.

  final AssetImage logo;

  /// The login text indicating what we are loging in to.

  final String title;

  /// The URI of the user's webID used to identify the Solid server to
  /// authenticate against.

  final String webID;

  /// The text to display on the LOGIN button.
  ///
  /// An app may override this if they prefer, for example, AUTHENTICATE.

  final String loginText;

  /// The text to display on the GET A POD button.
  ///
  /// An app may override this to be more suggestive. For example the app
  /// developer may prefere REGISTER.

  final String podText;

  /// The text to display on the INFO button.
  ///
  /// An app may override this to be more suggestive. For example, it could be
  /// HELP or README.

  final String infoText;

  /// The text to display on the CONTINUE button.
  ///
  /// An app may override this to be ore suggestive of what is being continued
  /// on to, suchas SESSION for an app the manages sessions, or KEYS for an app
  /// that manages keys.

  final String continueText;

  /// The URL used as the value of the Visit link.

  final String link;

  /// The child widget after logging in.

  final Widget child;

  /// The default is to require a Solid Pod authentication.
  ///
  /// If the app provides fnunctionality that does not or does not immediately
  /// require access to Pod data then set this to false and a CONTINUE button
  /// is available on the Login page.

  final bool requireLogin;

  @override
  State<SolidLogin> createState() => _SolidLoginState();
}

class _SolidLoginState extends State<SolidLogin> {
  // This strings will hold the application version number and app name.
  // Initially, it's an empty string because the actual version number
  // will be obtained asynchronously from the app's package information.

  String appVersion = '';
  String appName = '';

  /// Default folders will be generated after user logged in.

  List<String> defaultFolders = [];

  /// Default files will be generated after user logged in.

  Map<dynamic, dynamic> defaultFiles = {};

  @override
  void initState() {
    super.initState();
    _initPackageInfo();
  }

  // Fetch the package information.

  Future<void> _initPackageInfo() async {
    final info = await PackageInfo.fromPlatform();

    setState(() {
      appVersion = info.version;
      appName = info.appName;
      defaultFolders = generateDefaultFolders(appName);
      defaultFiles = generateDefaultFiles(appName);
    });
  }

  // Function to update [_isDialogCanceled].

  void updateState() {
    setState(() {
      _isDialogCanceled = true;
    });
  }

  @override
  Widget build(BuildContext context) {
    // The login box's default image Widget for the left/background panel
    // depending on screen width.

    final loginBoxDecor = BoxDecoration(
      image: DecorationImage(
        image: widget.image,
        fit: BoxFit.cover,
      ),
    );

    // Text controller for the URI of the solid server to which an authenticate
    // request is sent.

    final webIdController = TextEditingController()..text = widget.webID;

    // Define a common style for the text of the two buttons, GET POD and LOGIN.

    const buttonTextStyle = TextStyle(
      fontSize: 15.0,
      letterSpacing: 2.0,
      fontWeight: FontWeight.bold,
    );

    // The GET A POD button that when pressed will launch a browser to the
    // relevant link from where a user can register for a POD on the Solid
    // server. The default location is relative to the [webID], and is currently
    // a fixed path but needs to be obtained from the server meta data, as was
    // done in solid_auth through [getIssuer].

    final getPodButton = ElevatedButton(
      // TODO 20231229 gjw NEED TO USE AN APPROACH TO GET THE RIGHT SOLID SERVER
      // REGISTRATION URL WHICH HAS CHANGED OVER SERVERS. PERHAPS IT IS NEEDED
      // TO BE OBTAINED FROM THE SERVER META DATA? CHECK WITH ANUSHKA. THE
      // getIssuer() FROM solid-auth PERHAPS WITH lauchIssuerReg() COULD THEN BE
      // USED AGAIN.

      onPressed: () => launchUrl(
          Uri.parse('${widget.webID}/.account/login/password/register/')),

      child: Text(widget.podText, style: buttonTextStyle),
    );

    // A LOGIN button that when pressed will proceed to attempt to connect to
    // the URI through a browser to allow the user to authenticate
    // themselves. On return from the authentication, if successful, the class
    // provided child widget is instantiated.

    final loginButton = ElevatedButton(
      // style: TextButton.styleFrom(
      //   shape: RoundedRectangleBorder(
      //     borderRadius: buttonBorderRadius,
      //   ),
      // ),
      onPressed: () async {
        // Reset the flag.

        _isDialogCanceled = false;

        // Method to show busy animation requiring BuildContext.
        //
        // This approach of creating a local method will avoid the `flutter
        // analyze` issue `use_build_context_synchronously`, identifying the use
        // of a BuildContext across asynchronous gaps, without referencing the
        // BuildContext after the async gap.

        void showBusyAnimation() {
          showAnimationDialog(
            context,
            7,
            'Logging in...',
            false,
            updateState,
          );
        }

        showBusyAnimation();

        if (_isDialogCanceled) return;

        // Perform the actual authentication by contacting the server at
        // [WebID].

        final authResult = await solidAuthenticate(widget.webID, context);

        // Navigates to the Initial Setup Screen using the provided authentication data.

        Future<void> navInitialSetupScreen(
            Map<dynamic, dynamic> authData) async {
          await Navigator.pushReplacement(
            context,
            MaterialPageRoute(
                builder: (context) => InitialSetupScreen(
                      authData: authData,
                      webId: widget.webID,
                      appName: appName,
                    )),
          );
        }

        // Navigates to the Home Screen if the account exits.

        Future<void> navHomeScreen(Map<dynamic, dynamic> authData) async {
          await Navigator.pushReplacement(
            context,
            MaterialPageRoute(
                builder: (context) => Scaffold(
                      appBar: AppBar(
                        // backgroundColor: lightGreen,
                        centerTitle: true,
                        title: const Text('POD Note Taker'),
                      ),
                      body: Home(
                        authData: authData,
                        appName: appName,
                        webId: widget.webID,
                      ),
                    )),
          );
        }

        // Method to navigate to the child widget, requiring BuildContext, and
        // so avoiding the "don't use BuildContext across async gaps" warning.

        Future<void> navigateToApp(Map<dynamic, dynamic> authData) async {
          final resCheckList = await initialStructureTest(
              authData, appName, defaultFolders, defaultFiles);
          final allExists = resCheckList.first as bool;

          if (!allExists) {
            await navInitialSetupScreen(authData);
          }

          await navHomeScreen(authData);
        }

        // Method to navigate back to the login widget, requiring BuildContext,
        // and so avoiding the "don't use BuildContext across async gaps"
        // warning.

        void navigateToLogin() {
          Navigator.pushReplacement(
            context,
            MaterialPageRoute(builder: (context) => widget),
          );
        }

        // Check that the authentication succeeded, and if so navigate to the
        // app itself. If it failed then notify the user and stay on the
        // SolidLogin page.

        if (authResult != null && authResult.isNotEmpty) {
          await navigateToApp(authResult.first as Map);
        } else {
          // On moving to using navigateToLogin() the previously implemented
          // asynchronous showAuthFailedPopup() is lost due to the immediately
          // following Navigator. We probably don't need a popup and so the code
          // is much simpler and the user interaction is probably clear enough
          // for now that for some reason we remain on the Login screen. If
          // there are non-obvious scneraiors where we fail to authenticate and
          // revert to thte login screen then we can capture and report them
          // later.

          navigateToLogin();
        }
      },
      child: Text(widget.loginText, style: buttonTextStyle),
    );

    // A CONTINUE button that when pressed will proceed to operate without the
    // need of a Pod and thus no requirement to authenticate. Proceed  directly
    // go to the app (the child).

    final continueButton = ElevatedButton(
      onPressed: () {
        Navigator.pushReplacement(
          context,
          MaterialPageRoute(builder: (context) => widget.child),
        );
      },
      child: Text(widget.continueText, style: buttonTextStyle),
    );

    // An Information link that is displayed within the Login panel.

    Widget linkTo(String link) => Container(
          margin: const EdgeInsets.only(right: 20),
          child: Row(
            mainAxisAlignment: MainAxisAlignment.end,
            children: [
              const Text('Visit '),

              // Use a GestureDetector to capture a double tap to open the URL,
              // and then within the SelectableText capture the single tap to
              // display the URL. A longer tap will then select the text,
              // ensuring we ignore it from the GestureDetector point of view,
              // so it won;t be treated as a tap. I did try a Listener, which is
              // a lower-level widget for handling pointer events, which allows
              // the SelectableText, as its child, to remain selectable while
              // also responding to taps to launch the URL, but it will always
              // open the URL onPointerUp and had no simple onDoubleTap access.

              // TODO 20240106 gjw Put the async anonymous function to launch
              // the URL into a named function and call it twice in the below
              // rather than repeating the code. DRY principle.

              GestureDetector(
                onLongPress: () => {},
                onDoubleTap: () async {
                  if (await canLaunchUrl(Uri.parse(link))) {
                    await launchUrl(Uri.parse(link));
                  } else {
                    throw 'Could not launch $link';
                  }
                },
                child: SelectableText(
                  link,
                  onTap: () async {
                    if (await canLaunchUrl(Uri.parse(link))) {
                      await launchUrl(Uri.parse(link));
                    } else {
                      throw 'Could not launch $link';
                    }
                  },
                  style: const TextStyle(
                    color: Colors.blue,
                    decoration: TextDecoration.underline,
                  ),
                ),
              ),
            ],
          ),
        );

    // A version text that is displayed within the login panel. The text box
    // height is set to be just the height of the text, using [boxTextHeight],
    // so that the box can be pushed down closer to the bottom of the Login
    // panel, rather than the box taking up the available vertical space and so
    // centering the text within the box. We choose a grey for the text, using
    // [versionTextColor], as it is not to be a standout text in full black.

    const boxTextHeight = 20.0;
    const versionTextColor = Colors.grey;

    final Widget versionDisplay = SizedBox(
      height: boxTextHeight,
      child: Center(
        child: SelectableText(
          'Version $appVersion',
          style: const TextStyle(
            color: versionTextColor,
          ),
        ),
      ),
    );

    // Build the login panel decorations from the component parts.

    final loginPanelDecor = Container(
      height: 650,
      padding: const EdgeInsets.all(30),
      child: Column(
        children: [
          Image(
            image: widget.logo,
            width: 200,
          ),
          const SizedBox(
            height: 0.0,
          ),
          const Divider(height: 15, thickness: 2),
          const SizedBox(
            height: 50.0,
          ),
          Text(widget.title,
              textAlign: TextAlign.center,
              style: const TextStyle(
                fontWeight: FontWeight.bold,
                fontSize: 20,
                color: Colors.black,
              )),
          const SizedBox(
            height: 20.0,
          ),
          TextFormField(
            controller: webIdController,
            decoration: const InputDecoration(
              border: UnderlineInputBorder(),
            ),
          ),
          const SizedBox(
            height: 20.0,
          ),
          Row(
            mainAxisAlignment: MainAxisAlignment.center,
            children: <Widget>[
              Expanded(
                child: loginButton,
              ),
              const SizedBox(
                width: 15.0,
              ),
              if (!widget.requireLogin)
                Expanded(
                  child: continueButton,
                ),
              // if (!widget.requireLogin)
              //   const SizedBox(
              //     width: 15.0,
              //   ),
              // if (!widget.requireLogin) Expanded(child: continueButton),
            ],
          ),
          Column(
            children: [
              const SizedBox(
                height: 15.0,
              ),
              Row(
                mainAxisAlignment: MainAxisAlignment.end,
                children: [
                  getPodButton,
                ],
              ),
            ],
          ),
          // Leave a little space before the link.
          const SizedBox(
            height: 20.0,
          ),
          Align(
            alignment: Alignment.centerRight,
            child: linkTo(widget.link),
          ),
          // Expand to the bottom of the login panel.
          Expanded(
            child: Align(
              alignment: Alignment.bottomCenter,
              child: versionDisplay,
            ),
          ),
        ],
      ),
    );

    // The final login panel's offset depends on the screen size.

    // TODO 20231228 gjw SOMEONE PLEASE EXPLAIN THE RATIONALE BEHIND THE LOGIC
    // HERE FOR THE PANEL WIDTH.

    final loginPanelInset =
        (_isVeryNarrowScreen(context) || !_isNarrowScreen(context))
            ? 0.05
            : 0.25;

    // Create the actual login panel around the deocrated login panel.

    final loginPanel = Container(
      margin: EdgeInsets.symmetric(
          horizontal: loginPanelInset * _screenWidth(context)),
      child: SingleChildScrollView(
        child: Card(
          elevation: 50,
          shape:
              RoundedRectangleBorder(borderRadius: BorderRadius.circular(15)),
          child: loginPanelDecor, //actualChildEventually,
        ),
      ),
    );

    // Bring the two top level components, [loginBoxDecor] and [loginPanel],
    // together to build the final [Scaffold] as the return [Widget] for
    // [solidLogin].

    return Scaffold(
      // TODO 20231228 gjw SOMEONE PLEASE EXPLAIN WHY USING A SafeArea
      // HERE. WHAT MOTIVATED ITS USE?

      body: SafeArea(
        child: DecoratedBox(
          // The image specified as [loginBoxDecor] is used as the background
          // for a narrow screen or else it is the left panel image as specified
          // shortly, and we create an empty BoxDecoration here in that case.

          decoration:
              _isNarrowScreen(context) ? loginBoxDecor : const BoxDecoration(),
          child: Row(
            children: [
              _isNarrowScreen(context)
                  ? Container()
                  : Expanded(
                      flex: 7,
                      child: Container(
                        decoration: loginBoxDecor,
                      ),
                    ),
              Expanded(
                flex: 5,
                child: loginPanel,
              ),
            ],
          ),
        ),
      ),
    );
  }
}<|MERGE_RESOLUTION|>--- conflicted
+++ resolved
@@ -46,21 +46,6 @@
 const int _narrowScreenLimit = 1175;
 const int _veryNarrowScreenLimit = 750;
 
-<<<<<<< HEAD
-/// Returns the width of the screen in logical pixels.
-
-double screenWidth(BuildContext context) => MediaQuery.of(context).size.width;
-
-/// Checks if the screen width is less than a predefined limit.
-
-bool isNarrowScreen(BuildContext context) =>
-    screenWidth(context) < narrowScreenLimit;
-
-/// Checks if the screen width is less than a very narrow predefined limit.
-
-bool isVeryNarrowScreen(BuildContext context) =>
-    screenWidth(context) < veryNarrowScreenLimit;
-=======
 double _screenWidth(BuildContext context) => MediaQuery.of(context).size.width;
 
 bool _isNarrowScreen(BuildContext context) =>
@@ -72,7 +57,6 @@
 // Check whether the dialog was dismissed by the user.
 
 bool _isDialogCanceled = false;
->>>>>>> 72ced959
 
 /// A widget to login to a Solid server for a user's token to access their POD.
 ///
