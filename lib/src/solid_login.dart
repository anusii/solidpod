--- conflicted
+++ resolved
@@ -79,14 +79,7 @@
     this.title = 'LOG IN TO YOUR POD',
     this.webID = 'https://pods.solidcommunity.au',
     this.link = 'https://solidproject.org',
-<<<<<<< HEAD
-    this.getpodFG = Colors.purple,
-    this.getpodBG = Colors.orange,
-    this.loginFG = Colors.white,
-    this.loginBG = Colors.teal,
-=======
     this.version = appVersion,
->>>>>>> e0cc1ca3
     super.key,
   });
 
@@ -115,32 +108,6 @@
 
   final String link;
 
-<<<<<<< HEAD
-  /// The foreground colour of the GET POD button.
-
-  final Color getpodFG;
-
-  /// The background colour of the GET POD button.
-
-  final Color getpodBG;
-
-  /// The foreground colour of the LOGIN button.
-
-  final Color loginFG;
-
-  /// The background colour of the LOGIN button.
-
-  final Color loginBG;
-
-  final Widget child;
-
-  @override
-  State<SolidLogin> createState() => _SolidLoginState();
-}
-=======
-  /// pubspec.yaml.
->>>>>>> e0cc1ca3
-
 class _SolidLoginState extends State<SolidLogin> {
   // This string will hold the application version number.
   // Initially, it's an empty string because the actual version number
@@ -195,25 +162,7 @@
     // a fixed path but needs to be obtained from the server meta data, as was
     // done in solid_auth through [getIssuer].
 
-<<<<<<< HEAD
-    const buttonLetterSpacing = 2.0;
-    const buttonFontSize = 15.0;
-    const buttonFontWeight = FontWeight.bold;
-    const buttonPadding = EdgeInsets.all(20);
-    final buttonBorderRadius = BorderRadius.circular(10);
-
-    final getPodButton = TextButton(
-      style: TextButton.styleFrom(
-        padding: buttonPadding,
-        backgroundColor: widget.getpodBG,
-        shape: RoundedRectangleBorder(
-          borderRadius: buttonBorderRadius,
-        ),
-      ),
-
-=======
     final getPodButton = ElevatedButton(
->>>>>>> e0cc1ca3
       // TODO 20231229 gjw NEED TO USE AN APPROACH TO GET THE RIGHT SOLID SERVER
       // REGISTRATION URL WHICH HAS CHANGED OVER SERVERS. PERHAPS IT IS NEEDED
       // TO BE OBTAINED FROM THE SERVER META DATA? CHECK WITH ANUSHKA. MIGRATE
@@ -223,19 +172,7 @@
       onPressed: () => launchUrl(
           Uri.parse('${widget.webID}/.account/login/password/register/')),
 
-<<<<<<< HEAD
-      child: Text(
-        'GET A POD',
-        style: TextStyle(
-          color: widget.getpodFG,
-          letterSpacing: buttonLetterSpacing,
-          fontSize: buttonFontSize,
-          fontWeight: buttonFontWeight,
-        ),
-      ),
-=======
       child: const Text('GET A POD', style: buttonTextStyle),
->>>>>>> e0cc1ca3
     );
 
     // A LOGIN button that when pressed will proceed to attempt to connect to
@@ -243,23 +180,12 @@
     // themselves. On return from the authentication, if successful, the class
     // provided child widget is instantiated.
 
-<<<<<<< HEAD
-    final loginButton = TextButton(
-      style: TextButton.styleFrom(
-        padding: buttonPadding,
-        backgroundColor: widget.loginBG,
-        shape: RoundedRectangleBorder(
-          borderRadius: buttonBorderRadius,
-        ),
-      ),
-=======
     final loginButton = ElevatedButton(
       // style: TextButton.styleFrom(
       //   shape: RoundedRectangleBorder(
       //     borderRadius: buttonBorderRadius,
       //   ),
       // ),
->>>>>>> e0cc1ca3
       onPressed: () async {
         // Authenticate against the Solid server.
 
@@ -311,23 +237,7 @@
           showAuthFailedPopup();
         }
       },
-<<<<<<< HEAD
-      child: Text(
-        'LOGIN',
-        style: TextStyle(
-          color: widget.loginFG,
-          letterSpacing: buttonLetterSpacing,
-          fontSize: buttonFontSize,
-          fontWeight: buttonFontWeight,
-          // TODO 20240104 gjw WHY THE CHOICE OF THIS SPECIFIC FONT? THIS WILL
-          // OVERRIDE ANY THEMES AND SO COULD CAUSE THE BUTTON TO LOOK RATHER
-          // DIFFERENT TO EVERYTHING ELSE WITHOUT A USER BEING ABLE TO FIX IT?
-          // fontFamily: 'Poppins',
-        ),
-      ),
-=======
       child: const Text('LOGIN', style: buttonTextStyle),
->>>>>>> e0cc1ca3
     );
 
     // An Information link that is displayed within the Login panel.
@@ -460,12 +370,7 @@
           horizontal: loginPanelInset * screenWidth(context)),
       child: SingleChildScrollView(
         child: Card(
-<<<<<<< HEAD
-          elevation: 5,
-          color: widget.panelBG,
-=======
           elevation: 50,
->>>>>>> e0cc1ca3
           shape:
               RoundedRectangleBorder(borderRadius: BorderRadius.circular(15)),
           child: loginPanelDecor, //actualChildEventually,
