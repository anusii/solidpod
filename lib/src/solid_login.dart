--- conflicted
+++ resolved
@@ -1,10 +1,6 @@
 /// A widget to obtain a Solid token to access the user's POD.
 ///
-<<<<<<< HEAD
 // Time-stamp: <Friday 2024-01-05 09:02:57 +1100 Graham Williams>
-=======
-// Time-stamp: <Monday 2024-01-01 15:57:15 +1100 Graham Williams>
->>>>>>> 87e684bf
 ///
 /// Copyright (C) 2024, Software Innovation Institute, ANU.
 ///
@@ -37,17 +33,11 @@
 
 import 'package:url_launcher/url_launcher.dart';
 
-<<<<<<< HEAD
 import 'package:solid/src/login/solid_authenticate.dart';
 import 'package:solid/src/widgets/popup_warning.dart';
 import 'package:solid/src/widgets/show_animation_dialog.dart';
 
 // The default package version string as the version of the app.
-=======
-// The following are the constant default values, mostly for the parameters for
-// the SolidLogin class. These defaults can be overriden by a user to tune to
-// their own liking and style.
->>>>>>> 87e684bf
 
 // TODO 20231229 gjw GET THE ACTUAL VERSION FROM pubspec.yaml WHICH WILL BE THE
 // APP'S VERSION NOT THE SOLID PACKAGE'S VERSION USING
@@ -55,57 +45,9 @@
 
 const appVersion = 'Version 0.0.0';
 
-<<<<<<< HEAD
 // Screen size support funtions to identify narrow and very narrow screens. The
 // width dictates whether the Login panel is laid out on the right with the app
 // image on the left, or is on top of the app image.
-=======
-// The default logo to be displayed at the top of the login panel on the right
-// of the screen or centered for narrow screens.
-
-const _defaultLogo = AssetImage(
-  //'assets/images/default_logo.png',
-  'assets/images/default_logo.png',
-  package: 'solid',
-);
-
-/// The default message to be displayed within the login panel.
-
-const _defaultTitle = 'LOGIN WITH YOUR POD';
-
-/// The Visit link for the app.
-
-const _defaultLink = 'https://solidproject.org';
-
-/// The default login panale card background colour.
-
-const _defaultLoginPanelCardColour = Color(0xFFF2F4FC);
-
-/// The default login button background colour.
-
-const _defaultGetPodButtonBG = Colors.orange;
-
-/// The default login button text colour.
-
-const _defaultGetPodButtonFG = Color(0xFF50084D);
-
-/// The default login button background colour.
-
-const _defaultLoginButtonBG = Colors.teal;
-
-// The default URI for the SOlid server that is suggested for the app.
-
-const _defaultWebID = 'https://pods.solidcommunity.au';
-
-// The package version string.
-
-// TODO 20231229 gjw GET THE ACTUAL VERSION FROM pubspec.yaml. IDEALLY THIS IS
-// THE APP'S VERSION NOT THE SOLID PACKAGE'S VERSION.
-
-const _defaultVersion = 'Version 0.0.0';
-
-// Screen size support funtions to identify narrow and very narrow screens.
->>>>>>> 87e684bf
 
 const int narrowScreenLimit = 1175;
 const int veryNarrowScreenLimit = 750;
@@ -283,7 +225,6 @@
           ),
         );
       },
-<<<<<<< HEAD
       child: Text(
         'LOGIN',
         style: TextStyle(
@@ -295,129 +236,6 @@
           // OVERRIDE ANY THEMES AND SO COULD CAUSE THE BUTTON TO LOOK RATHER
           // DIFFERENT TO EVERYTHING ELSE WITHOUT A USER BEING ABLE TO FIX IT?
           // fontFamily: 'Poppins',
-=======
-
-      //
-      // TODO 20231228 gjw THE FOLLOWING SHOULD BE IN A SEPARATE FUNCTION. IT
-      // USES FUNCTIONALITY FROM solid-auth THAT SHOULD BE RE_WRITTEN HERE IN
-      // solid WITH INSIGHT AND EXPLANATION SO OTHERS CAN UNDERSTAND IT. THE
-      // MODULAR IMPLEMENTATION WILL CALL solidAuthenticate() WHICH IS A bool
-      // AND IS True IF AUTHENTICATION SUCCEEDED AND False IF FAILED. IF
-      // SUCCEEDED IT NEES TO RECORD THE AUTHTICATION INFORMATION SOMEWHERE FOR
-      // THE APP TO ACCESS IN FUTURE READ AND WRITE. THE SCHEMA IS LIKE:
-      //
-      // onPressed: () async {
-      //   if (solidAuthenticate(...)) {
-      //     // Authentication (and any initial setup) has succeeded so proceed to
-      //     // the app page.
-      //     await Navigator.pushReplacement(
-      //       context,
-      //       MaterialPageRoute(
-      //         builder: (context) => child,
-      //       ),
-      //     );
-      //   } else {
-      //     // Authentication has failed so popup a message and return to the
-      //     // SolidLogin page.
-      //   }
-      //
-      // THE ORIGINAL IMPLEMENTATION WAS AS BELOW WITH MOST OF THIS GOING INTO
-      // solidAuthenticate NOW.
-      //
-      // onPressed: () async {
-      //   showAnimationDialog(
-      //     context,
-      //     7,
-      //     'Logging in...',
-      //     false,
-      //   );
-      //
-      //   // Get issuer URI.
-      //
-      //   String issuerUri = await getIssuer(webIdTextController.text);
-      //
-      //   // Define scopes. Also possible scopes -> webid, email, api.
-      //
-      //   final List<String> scopes = <String>[
-      //     'openid',
-      //     'profile',
-      //     'offline_access',
-      //   ];
-      //
-      //   // Authentication process for the POD issuer.
-      //
-      //   var authData =
-      //       await authenticate(Uri.parse(issuerUri), scopes, context);
-      //
-      //   // Decode access token to get the correct webId.
-      //
-      //   String accessToken = authData['accessToken'];
-      //   Map<String, dynamic> decodedToken = JwtDecoder.decode(accessToken);
-      //   String webId = decodedToken['webid'];
-      //
-      //   // Perform check to see whether all required resources exists.
-      //
-      //   List resCheckList = await initialStructureTest(authData);
-      //   bool allExists = resCheckList.first;
-      //
-      //   if (allExists) {
-      //     imageCache.clear();
-      //
-      //     // Get profile information.
-      //
-      //     var rsaInfo = authData['rsaInfo'];
-      //     var rsaKeyPair = rsaInfo['rsa'];
-      //     var publicKeyJwk = rsaInfo['pubKeyJwk'];
-      //     String accessToken = authData['accessToken'];
-      //     String profCardUrl = webId.replaceAll('#me', '');
-      //     String dPopToken =
-      //         genDpopToken(profCardUrl, rsaKeyPair, publicKeyJwk, 'GET');
-      //
-      //     String profData =
-      //         await fetchPrvFile(profCardUrl, accessToken, dPopToken);
-      //
-      //     Map profInfo = getFileContent(profData);
-      //     authData['name'] = profInfo['fn'][1];
-      //
-      //     // Check if master key is set in the local storage.
-      //
-      //     bool isKeyExist = await secureStorage.containsKey(
-      //       key: webId,
-      //     );
-      //     authData['keyExist'] = isKeyExist;
-      //
-      //     // Navigate to the profile through main screen.
-      //
-      //     Navigator.pushReplacement(
-      //       context,
-      //       MaterialPageRoute(
-      //           builder: (context) => NavigationScreen(
-      //                 webId: webId,
-      //                 authData: authData,
-      //                 page: 'home',
-      //               )),
-      //     );
-      //   } else {
-      //     Navigator.pushReplacement(
-      //       context,
-      //       MaterialPageRoute(
-      //           builder: (context) => InitialSetupScreen(
-      //                 authData: authData,
-      //                 webId: webId,
-      //               )),
-      //     );
-      //   }
-      // },
-
-      child: const Text(
-        'LOGIN',
-        style: TextStyle(
-          color: Colors.white,
-          letterSpacing: 2.0,
-          fontSize: 15.0,
-          fontWeight: FontWeight.bold,
-          fontFamily: 'Poppins',
->>>>>>> 87e684bf
         ),
       ),
     );
