/// A widget to obtain a Solid token to access the user's POD.
///
// Time-stamp: <Friday 2024-01-05 16:17:24 +1100 Graham Williams>
///
/// Copyright (C) 2024, Software Innovation Institute, ANU.
///
/// Licensed under the MIT License (the "License").
///
/// License: https://choosealicense.com/licenses/mit/.
//
// Permission is hereby granted, free of charge, to any person obtaining a copy
// of this software and associated documentation files (the "Software"), to deal
// in the Software without restriction, including without limitation the rights
// to use, copy, modify, merge, publish, distribute, sublicense, and/or sell
// copies of the Software, and to permit persons to whom the Software is
// furnished to do so, subject to the following conditions:
//
// The above copyright notice and this permission notice shall be included in
// all copies or substantial portions of the Software.
//
// THE SOFTWARE IS PROVIDED "AS IS", WITHOUT WARRANTY OF ANY KIND, EXPRESS OR
// IMPLIED, INCLUDING BUT NOT LIMITED TO THE WARRANTIES OF MERCHANTABILITY,
// FITNESS FOR A PARTICULAR PURPOSE AND NONINFRINGEMENT. IN NO EVENT SHALL THE
// AUTHORS OR COPYRIGHT HOLDERS BE LIABLE FOR ANY CLAIM, DAMAGES OR OTHER
// LIABILITY, WHETHER IN AN ACTION OF CONTRACT, TORT OR OTHERWISE, ARISING FROM,
// OUT OF OR IN CONNECTION WITH THE SOFTWARE OR THE USE OR OTHER DEALINGS IN THE
// SOFTWARE.
///
/// Authors: Graham Williams
library;

import 'package:flutter/material.dart';

import 'package:url_launcher/url_launcher.dart';

import 'package:solid/src/login/solid_authenticate.dart';
import 'package:solid/src/widgets/popup_warning.dart';
import 'package:solid/src/widgets/show_animation_dialog.dart';

// The default package version string as the version of the app.

// TODO 20231229 gjw GET THE ACTUAL VERSION FROM pubspec.yaml WHICH WILL BE THE
// APP'S VERSION NOT THE SOLID PACKAGE'S VERSION USING
// package_info_plus. https://github.com/anusii/solid/issues/18

const appVersion = 'Version 0.0.0';

// Screen size support funtions to identify narrow and very narrow screens. The
// width dictates whether the Login panel is laid out on the right with the app
// image on the left, or is on top of the app image.

const int narrowScreenLimit = 1175;
const int veryNarrowScreenLimit = 750;

double screenWidth(BuildContext context) => MediaQuery.of(context).size.width;

bool isNarrowScreen(BuildContext context) =>
    screenWidth(context) < narrowScreenLimit;

bool isVeryNarrowScreen(BuildContext context) =>
    screenWidth(context) < veryNarrowScreenLimit;

/// A widget to login to a Solid server for a user's token to access their POD.
///
/// The login screen will be the initial screen of the app when access to the
/// user's POD is required when the app requires access to the user's POD for
/// any of its functionality.

class SolidLogin extends StatelessWidget {
  const SolidLogin({
    // Include the literals here so that they are exposed through the docs,
    // except for version which is obtained from the importing app's
    // pubspec.yaml by default.

    required this.child,
    this.image =
        const AssetImage('assets/images/default_image.jpg', package: 'solid'),
    this.logo =
        const AssetImage('assets/images/default_logo.png', package: 'solid'),
    this.title = 'LOG IN TO YOUR POD',
    this.webID = 'https://pods.solidcommunity.au',
    this.link = 'https://solidproject.org',
    this.version = appVersion,
    super.key,
  });

  /// The app's welcome image used as the left panel or the background.
  ///
  /// For a desktop dimensions the image is displayed as the left panel on the
  /// login screen.  For mobile dimensions (narrow screen) the image forms the
  /// background behind the Login panel.

  final AssetImage image;

  /// The app's logo as displayed at the top of the login panel.

  final AssetImage logo;

  /// The login text indicating what we are loging in to.

  final String title;

  /// The URI of the user's webID used to identify the Solid server to
  /// authenticate against.

  final String webID;

  /// The URL used as the value of the Visit link.

  final String link;

  /// pubspec.yaml.

  final String version;

  /// The widget to hand over to once authentication is complete.

  final Widget child;

  @override
  Widget build(BuildContext context) {
    // The login box's default image Widget for the left/background panel
    // depending on screen width.

    final loginBoxDecor = BoxDecoration(
      image: DecorationImage(
        image: image,
        fit: BoxFit.cover,
      ),
    );

    // Text controller for the URI of the solid server to which an authenticate
    // request is sent.

    final webIdController = TextEditingController()..text = webID;

<<<<<<< HEAD
    // Define a common style for the text of the two buttons, GET POD and LOGIN.

    const buttonTextStyle = TextStyle(
      fontSize: 15.0,
      letterSpacing: 2.0,
      fontWeight: FontWeight.bold,
    );

    // The GET A POD button that when pressed will launch a browser to the
    // releveant link from where a user can register for a POD on the Solid
    // server. The default location is relative to the [webID], and is currently
    // a fixed path but needs to be obtained from the server meta data, as was
    // done in solid_auth through [getIssuer].
=======
    // A GET A POD button that when pressed will launch a browser to
    // the releveant link with instructions to get a POD.
>>>>>>> 68ff3a6c

    final getPodButton = ElevatedButton(
      // TODO 20231229 gjw NEED TO USE AN APPROACH TO GET THE RIGHT SOLID SERVER
      // REGISTRATION URL WHICH HAS CHANGED OVER SERVERS. PERHAPS IT IS NEEDED
      // TO BE OBTAINED FROM THE SERVER META DATA? CHECK WITH ANUSHKA. MIGRATE
      // getIssuer() FROM solid-auth PERHAPS WITH lauchIssuerReg() IF THERE IS A
      // REQUIREMENT FOR THAT TOO?

      onPressed: () =>
          launchUrl(Uri.parse('$webID/.account/login/password/register/')),

      child: const Text('GET A POD', style: buttonTextStyle),
    );

    // A LOGIN button that when pressed will proceed to attempt to connect to
    // the URI through a browser to allow the user to authenticate
    // themselves. On return from the authentication, if successful, the class
    // provided child widget is instantiated.

<<<<<<< HEAD
    final loginButton = ElevatedButton(
      // style: TextButton.styleFrom(
      //   shape: RoundedRectangleBorder(
      //     borderRadius: buttonBorderRadius,
      //   ),
      // ),
      onPressed: () async {
        // Authenticate against the Solid server.

        // Method to show busy animation requiring BuildContext.
        //
        // This approach of creating a local method will avoid the `flutter
        // analyze` issue `use_build_context_synchronously`, identifying the use
        // of a BuildContext across asynchronous gaps, without referencing the
        // BuildContext after the async gap.

        void showBusyAnimation() {
          showAnimationDialog(
            context,
            7,
            'Logging in...',
            false,
          );
        }

        showBusyAnimation();

        // Perform the actual authentication by contacting the server at
        // [WebID].

        final authResult = await solidAuthenticate(webID, context);

        // Method to navigate to the child widget, requiring BuildContext.

        void navigateToApp() {
          Navigator.pushReplacement(
            context,
            MaterialPageRoute(builder: (context) => child),
          );
        }

        // Method to show auth failed popup, requiring BuildContext.

        void showAuthFailedPopup() {
          popupWarning(context, 'Authentication has failed!');
        }

        // Check that the authentication succeeded, and if so navigate to the
        // app itself. If it failed then notify the user and stay on the
        // SolidLogin page.

        if (authResult != null) {
          navigateToApp();
        } else {
          showAuthFailedPopup();
        }
=======
    final loginButton = TextButton(
      style: TextButton.styleFrom(
        padding: buttonPadding,
        backgroundColor: loginBG,
        shape: RoundedRectangleBorder(
          borderRadius: buttonBorderRadius,
        ),
      ),

      // For now 20231230 simply go to the provided child widget on tap of the
      // LOGIN button until the authentication is implemented. This will allow
      // parallel implmentation of the app's GUI.

      onPressed: () async {
        await Navigator.pushReplacement(
          context,
          MaterialPageRoute(
            builder: (context) => child,
          ),
        );
>>>>>>> 68ff3a6c
      },
      child: const Text('LOGIN', style: buttonTextStyle),
    );

    // An Information link that is displayed within the Login panel.

    Widget linkTo(String link) => GestureDetector(
          onTap: () => launchUrl(Uri.parse(link)),
          child: Container(
            margin: const EdgeInsets.only(right: 20),
            child: Row(
              mainAxisAlignment: MainAxisAlignment.end,
              children: [
                const Text('Visit '),
                SelectableText(
                  link,
                  textAlign: TextAlign.right,
                  style: TextStyle(
                      fontSize: screenWidth(context) > 400 ? 15 : 13,
                      color: Colors.blue,
                      decoration: TextDecoration.underline),
                ),
              ],
            ),
          ),
        );

    // A version text that is displayed within the login panel. The text box
    // height is set to be just the height of the text, using [boxTextHeight],
    // so that the box can be pushed down closer to the bottom of the Login
    // panel, rather than the box taking up the available vertical space and so
    // centering the text within the box. We choose a grey for the text, using
    // [versionTextColor], as it is not to be a standout text in full black.

    const boxTextHeight = 20.0;
    const versionTextColor = Colors.grey;

    final Widget versionDisplay = SizedBox(
      height: boxTextHeight,
      child: Center(
        child: SelectableText(
          version,
          style: const TextStyle(
            color: versionTextColor,
          ),
        ),
      ),
    );

    // Build the login panel decorations from the component parts.

    final loginPanelDecor = Container(
      height: 650,
      padding: const EdgeInsets.all(30),
      child: Column(
        children: [
          Image(
            image: logo,
            width: 200,
          ),
          const SizedBox(
            height: 0.0,
          ),
          const Divider(height: 15, thickness: 2),
          const SizedBox(
            height: 50.0,
          ),
          Text(title,
              textAlign: TextAlign.center,
              style: const TextStyle(
                fontWeight: FontWeight.bold,
                fontSize: 20,
                color: Colors.black,
              )),
          const SizedBox(
            height: 20.0,
          ),
          TextFormField(
            controller: webIdController,
            decoration: const InputDecoration(
              border: UnderlineInputBorder(),
            ),
          ),
          const SizedBox(
            height: 20.0,
          ),
          Row(
            mainAxisAlignment: MainAxisAlignment.center,
            children: <Widget>[
              Expanded(
                child: getPodButton,
              ),
              const SizedBox(
                width: 15.0,
              ),
              Expanded(
                child: loginButton,
              ),
            ],
          ),
          // Leave a little space before the link.
          const SizedBox(
            height: 20.0,
          ),
          Align(
            alignment: Alignment.centerRight,
            child: linkTo(link),
          ),
          // Expand to the bottom of the login panel.
          Expanded(
            child: Align(
              alignment: Alignment.bottomCenter,
              child: versionDisplay,
            ),
          ),
        ],
      ),
    );

    // The final login panel's offset depends on the screen size.

    // TODO 20231228 gjw SOMEONE PLEASE EXPLAIN THE RATIONALE BEHIND THE LOGIC
    // HERE FOR THE PANEL WIDTH.

    final loginPanelInset =
        (isVeryNarrowScreen(context) || !isNarrowScreen(context)) ? 0.05 : 0.25;

    // Create the actual login panel around the deocrated login panel.

    final loginPanel = Container(
      margin: EdgeInsets.symmetric(
          horizontal: loginPanelInset * screenWidth(context)),
      child: SingleChildScrollView(
        child: Card(
          elevation: 50,
          shape:
              RoundedRectangleBorder(borderRadius: BorderRadius.circular(15)),
          child: loginPanelDecor, //actualChildEventually,
        ),
      ),
    );

    // Bring the two top level components, [loginBoxDecor] and [loginPanel],
    // together to build the final [Scaffold] as the return [Widget] for
    // [solidLogin].

    return Scaffold(
      // TODO 20231228 gjw SOMEONE PLEASE EXPLAIN WHY USING A SafeArea
      // HERE. WHAT MOTIVATED ITS USE?

      body: SafeArea(
        child: DecoratedBox(
          // The image specified as [loginBoxDecor] is used as the background
          // for a narrow screen or else it is the left panel image as specified
          // shortly, and we create an empty BoxDecoration here in that case.

          decoration:
              isNarrowScreen(context) ? loginBoxDecor : const BoxDecoration(),
          child: Row(
            children: [
              isNarrowScreen(context)
                  ? Container()
                  : Expanded(
                      flex: 7,
                      child: Container(
                        decoration: loginBoxDecor,
                      ),
                    ),
              Expanded(
                flex: 5,
                child: loginPanel,
              ),
            ],
          ),
        ),
      ),
    );
  }
}<|MERGE_RESOLUTION|>--- conflicted
+++ resolved
@@ -134,7 +134,6 @@
 
     final webIdController = TextEditingController()..text = webID;
 
-<<<<<<< HEAD
     // Define a common style for the text of the two buttons, GET POD and LOGIN.
 
     const buttonTextStyle = TextStyle(
@@ -148,10 +147,6 @@
     // server. The default location is relative to the [webID], and is currently
     // a fixed path but needs to be obtained from the server meta data, as was
     // done in solid_auth through [getIssuer].
-=======
-    // A GET A POD button that when pressed will launch a browser to
-    // the releveant link with instructions to get a POD.
->>>>>>> 68ff3a6c
 
     final getPodButton = ElevatedButton(
       // TODO 20231229 gjw NEED TO USE AN APPROACH TO GET THE RIGHT SOLID SERVER
@@ -171,7 +166,6 @@
     // themselves. On return from the authentication, if successful, the class
     // provided child widget is instantiated.
 
-<<<<<<< HEAD
     final loginButton = ElevatedButton(
       // style: TextButton.styleFrom(
       //   shape: RoundedRectangleBorder(
@@ -228,28 +222,6 @@
         } else {
           showAuthFailedPopup();
         }
-=======
-    final loginButton = TextButton(
-      style: TextButton.styleFrom(
-        padding: buttonPadding,
-        backgroundColor: loginBG,
-        shape: RoundedRectangleBorder(
-          borderRadius: buttonBorderRadius,
-        ),
-      ),
-
-      // For now 20231230 simply go to the provided child widget on tap of the
-      // LOGIN button until the authentication is implemented. This will allow
-      // parallel implmentation of the app's GUI.
-
-      onPressed: () async {
-        await Navigator.pushReplacement(
-          context,
-          MaterialPageRoute(
-            builder: (context) => child,
-          ),
-        );
->>>>>>> 68ff3a6c
       },
       child: const Text('LOGIN', style: buttonTextStyle),
     );
