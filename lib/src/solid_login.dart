--- conflicted
+++ resolved
@@ -134,16 +134,6 @@
 
   final Color loginBG;
 
-<<<<<<< HEAD
-=======
-  /// The version of the app. The default is obtained from the app's
-  /// pubspec.yaml.
-
-  final String version;
-
->>>>>>> e5b621d9
-  /// The widget to hand over to once authentication is complete.
-
   final Widget child;
 
   @override
