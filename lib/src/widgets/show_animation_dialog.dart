--- conflicted
+++ resolved
@@ -97,17 +97,9 @@
                       alertMsg,
                     ),
                   ),
-<<<<<<< HEAD
-                ),
-                const SizedBox(
-                  height: 20,
-                ),
-                if (updateStateCallback != null)
-=======
                   const SizedBox(
                     height: 20,
                   ),
->>>>>>> 53fe3e70
                   ElevatedButton(
                     onPressed: () {
                       updateStateCallback();
@@ -115,16 +107,9 @@
                     },
                     child: const Text('Cancel'),
                   ),
-<<<<<<< HEAD
-              ],
-=======
                 ],
               ),
->>>>>>> 53fe3e70
             ),
           ),
-        ),
-      );
-    },
   );
 }